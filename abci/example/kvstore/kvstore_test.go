package kvstore

import (
	"context"
	"fmt"
	"sort"
	"testing"

	"github.com/stretchr/testify/require"

	"github.com/tendermint/tendermint/libs/log"
	"github.com/tendermint/tendermint/libs/service"

	abcicli "github.com/tendermint/tendermint/abci/client"
	abciserver "github.com/tendermint/tendermint/abci/server"
	"github.com/tendermint/tendermint/abci/types"
)

const (
	testKey   = "abc"
	testValue = "def"
)

func TestKVStoreKV(t *testing.T) {
	ctx, cancel := context.WithCancel(context.Background())
	defer cancel()

	kvstore := NewInMemoryApplication()
	tx := []byte(testKey + ":" + testValue)
	testKVStore(ctx, t, kvstore, tx, testKey, testValue)
	tx = []byte(testKey + "=" + testValue)
	testKVStore(ctx, t, kvstore, tx, testKey, testValue)
}

func testKVStore(ctx context.Context, t *testing.T, app types.Application, tx []byte, key, value string) {
	checkTxResp, err := app.CheckTx(ctx, &types.RequestCheckTx{Tx: tx})
	require.NoError(t, err)
	require.Equal(t, uint32(0), checkTxResp.Code)

	ppResp, err := app.PrepareProposal(ctx, &types.RequestPrepareProposal{Txs: [][]byte{tx}})
	require.NoError(t, err)
	require.Len(t, ppResp.Txs, 1)
	req := &types.RequestFinalizeBlock{Height: 1, Txs: ppResp.Txs}
	ar, err := app.FinalizeBlock(ctx, req)
	require.NoError(t, err)
	require.Equal(t, 1, len(ar.TxResults))
	require.False(t, ar.TxResults[0].IsErr())
	// commit
	_, err = app.Commit(ctx, &types.RequestCommit{})
	require.NoError(t, err)

	info, err := app.Info(ctx, &types.RequestInfo{})
	require.NoError(t, err)
	require.NotZero(t, info.LastBlockHeight)

	// make sure query is fine
	resQuery, err := app.Query(ctx, &types.RequestQuery{
		Path: "/store",
		Data: []byte(key),
	})
	require.NoError(t, err)
	require.Equal(t, CodeTypeOK, resQuery.Code)
	require.Equal(t, key, string(resQuery.Key))
	require.Equal(t, value, string(resQuery.Value))
	require.EqualValues(t, info.LastBlockHeight, resQuery.Height)

	// make sure proof is fine
	resQuery, err = app.Query(ctx, &types.RequestQuery{
		Path:  "/store",
		Data:  []byte(key),
		Prove: true,
	})
	require.NoError(t, err)
	require.EqualValues(t, CodeTypeOK, resQuery.Code)
	require.Equal(t, key, string(resQuery.Key))
	require.Equal(t, value, string(resQuery.Value))
	require.EqualValues(t, info.LastBlockHeight, resQuery.Height)
}

<<<<<<< HEAD
=======
func TestKVStoreKV(t *testing.T) {
	kvstore := NewApplication()
	key := testKey
	value := key
	tx := []byte(key)
	testKVStore(t, kvstore, tx, key, value)

	value = testValue
	tx = []byte(key + "=" + value)
	testKVStore(t, kvstore, tx, key, value)
}

func TestPersistentKVStoreEmptyTX(t *testing.T) {
	dir, err := os.MkdirTemp("/tmp", "abci-kvstore-test") // TODO
	if err != nil {
		t.Fatal(err)
	}
	kvstore := NewPersistentKVStoreApplication(dir)
	tx := []byte("")
	reqCheck := types.RequestCheckTx{Tx: tx}
	resCheck := kvstore.CheckTx(reqCheck)
	require.Equal(t, resCheck.Code, code.CodeTypeRejected)

	txs := make([][]byte, 0, 4)
	txs = append(txs, []byte("key=value"), []byte("key"), []byte(""), []byte("kee=value"))
	reqPrepare := types.RequestPrepareProposal{Txs: txs, MaxTxBytes: 10 * 1024}
	resPrepare := kvstore.PrepareProposal(reqPrepare)
	require.Equal(t, len(reqPrepare.Txs), len(resPrepare.Txs)+1, "Empty transaction not properly removed")
}

>>>>>>> fe8a7895
func TestPersistentKVStoreKV(t *testing.T) {
	ctx, cancel := context.WithCancel(context.Background())
	defer cancel()

	kvstore := NewPersistentApplication(t.TempDir())
	key := testKey
	value := testValue
	testKVStore(ctx, t, kvstore, NewTx(key, value), key, value)
}

func TestPersistentKVStoreInfo(t *testing.T) {
	ctx, cancel := context.WithCancel(context.Background())
	defer cancel()

	kvstore := NewPersistentApplication(t.TempDir())
	require.NoError(t, InitKVStore(ctx, kvstore))
	height := int64(0)

	resInfo, err := kvstore.Info(ctx, &types.RequestInfo{})
	require.NoError(t, err)
	if resInfo.LastBlockHeight != height {
		t.Fatalf("expected height of %d, got %d", height, resInfo.LastBlockHeight)
	}

	// make and apply block
	height = int64(1)
	hash := []byte("foo")
	if _, err := kvstore.FinalizeBlock(ctx, &types.RequestFinalizeBlock{Hash: hash, Height: height}); err != nil {
		t.Fatal(err)
	}

	_, err = kvstore.Commit(ctx, &types.RequestCommit{})
	require.NoError(t, err)

	resInfo, err = kvstore.Info(ctx, &types.RequestInfo{})
	require.NoError(t, err)
	require.Equal(t, height, resInfo.LastBlockHeight)

}

// add a validator, remove a validator, update a validator
func TestValUpdates(t *testing.T) {
	ctx, cancel := context.WithCancel(context.Background())
	defer cancel()

	kvstore := NewInMemoryApplication()

	// init with some validators
	total := 10
	nInit := 5
	vals := RandVals(total)
	// initialize with the first nInit
	_, err := kvstore.InitChain(ctx, &types.RequestInitChain{
		Validators: vals[:nInit],
	})
	require.NoError(t, err)

	vals1, vals2 := vals[:nInit], kvstore.getValidators()
	valsEqual(t, vals1, vals2)

	var v1, v2, v3 types.ValidatorUpdate

	// add some validators
	v1, v2 = vals[nInit], vals[nInit+1]
	diff := []types.ValidatorUpdate{v1, v2}
	tx1 := MakeValSetChangeTx(v1.PubKey, v1.Power)
	tx2 := MakeValSetChangeTx(v2.PubKey, v2.Power)

	makeApplyBlock(ctx, t, kvstore, 1, diff, tx1, tx2)

	vals1, vals2 = vals[:nInit+2], kvstore.getValidators()
	valsEqual(t, vals1, vals2)

	// remove some validators
	v1, v2, v3 = vals[nInit-2], vals[nInit-1], vals[nInit]
	v1.Power = 0
	v2.Power = 0
	v3.Power = 0
	diff = []types.ValidatorUpdate{v1, v2, v3}
	tx1 = MakeValSetChangeTx(v1.PubKey, v1.Power)
	tx2 = MakeValSetChangeTx(v2.PubKey, v2.Power)
	tx3 := MakeValSetChangeTx(v3.PubKey, v3.Power)

	makeApplyBlock(ctx, t, kvstore, 2, diff, tx1, tx2, tx3)

	vals1 = append(vals[:nInit-2], vals[nInit+1]) //nolint: gocritic
	vals2 = kvstore.getValidators()
	valsEqual(t, vals1, vals2)

	// update some validators
	v1 = vals[0]
	if v1.Power == 5 {
		v1.Power = 6
	} else {
		v1.Power = 5
	}
	diff = []types.ValidatorUpdate{v1}
	tx1 = MakeValSetChangeTx(v1.PubKey, v1.Power)

	makeApplyBlock(ctx, t, kvstore, 3, diff, tx1)

	vals1 = append([]types.ValidatorUpdate{v1}, vals1[1:]...)
	vals2 = kvstore.getValidators()
	valsEqual(t, vals1, vals2)

}

func TestCheckTx(t *testing.T) {
	ctx, cancel := context.WithCancel(context.Background())
	defer cancel()
	kvstore := NewInMemoryApplication()

	val := RandVal(1)

	testCases := []struct {
		expCode uint32
		tx      []byte
	}{
		{CodeTypeOK, NewTx("hello", "world")},
		{CodeTypeInvalidTxFormat, []byte("hello")},
		{CodeTypeOK, []byte("space:jam")},
		{CodeTypeInvalidTxFormat, []byte("=hello")},
		{CodeTypeInvalidTxFormat, []byte("hello=")},
		{CodeTypeOK, []byte("a=b")},
		{CodeTypeInvalidTxFormat, []byte("val=hello")},
		{CodeTypeInvalidTxFormat, []byte("val=hi!5")},
		{CodeTypeOK, MakeValSetChangeTx(val.PubKey, 10)},
	}

	for idx, tc := range testCases {
		resp, err := kvstore.CheckTx(ctx, &types.RequestCheckTx{Tx: tc.tx})
		require.NoError(t, err, idx)
		fmt.Println(string(tc.tx))
		require.Equal(t, tc.expCode, resp.Code, idx)
	}
}

func TestClientServer(t *testing.T) {
	ctx, cancel := context.WithCancel(context.Background())
	defer cancel()
	// set up socket app
	kvstore := NewInMemoryApplication()
	client, _, err := makeClientServer(t, kvstore, "kvstore-socket", "socket")
	require.NoError(t, err)
	runClientTests(ctx, t, client)

	// set up grpc app
	kvstore = NewInMemoryApplication()
	gclient, _, err := makeClientServer(t, kvstore, t.TempDir(), "grpc")
	require.NoError(t, err)
	runClientTests(ctx, t, gclient)
}

func makeApplyBlock(
	ctx context.Context,
	t *testing.T,
	kvstore types.Application,
	heightInt int,
	diff []types.ValidatorUpdate,
	txs ...[]byte) {
	// make and apply block
	height := int64(heightInt)
	hash := []byte("foo")
	resFinalizeBlock, err := kvstore.FinalizeBlock(ctx, &types.RequestFinalizeBlock{
		Hash:   hash,
		Height: height,
		Txs:    txs,
	})
	require.NoError(t, err)

	_, err = kvstore.Commit(ctx, &types.RequestCommit{})
	require.NoError(t, err)

	valsEqual(t, diff, resFinalizeBlock.ValidatorUpdates)

}

// order doesn't matter
func valsEqual(t *testing.T, vals1, vals2 []types.ValidatorUpdate) {
	t.Helper()
	if len(vals1) != len(vals2) {
		t.Fatalf("vals dont match in len. got %d, expected %d", len(vals2), len(vals1))
	}
	sort.Sort(types.ValidatorUpdates(vals1))
	sort.Sort(types.ValidatorUpdates(vals2))
	for i, v1 := range vals1 {
		v2 := vals2[i]
		if !v1.PubKey.Equal(v2.PubKey) ||
			v1.Power != v2.Power {
			t.Fatalf("vals dont match at index %d. got %X/%d , expected %X/%d", i, v2.PubKey, v2.Power, v1.PubKey, v1.Power)
		}
	}
}

func makeClientServer(t *testing.T, app types.Application, name, transport string) (abcicli.Client, service.Service, error) {
	// Start the listener
	addr := fmt.Sprintf("unix://%s.sock", name)
	logger := log.TestingLogger()

	server, err := abciserver.NewServer(addr, transport, app)
	require.NoError(t, err)
	server.SetLogger(logger.With("module", "abci-server"))
	if err := server.Start(); err != nil {
		return nil, nil, err
	}

	t.Cleanup(func() {
		if err := server.Stop(); err != nil {
			t.Error(err)
		}
	})

	// Connect to the client
	client, err := abcicli.NewClient(addr, transport, false)
	require.NoError(t, err)
	client.SetLogger(logger.With("module", "abci-client"))
	if err := client.Start(); err != nil {
		return nil, nil, err
	}

	t.Cleanup(func() {
		if err := client.Stop(); err != nil {
			t.Error(err)
		}
	})

	return client, server, nil
}

func runClientTests(ctx context.Context, t *testing.T, client abcicli.Client) {
	// run some tests....
	tx := []byte(testKey + ":" + testValue)
	testKVStore(ctx, t, client, tx, testKey, testValue)
	tx = []byte(testKey + "=" + testValue)
	testKVStore(ctx, t, client, tx, testKey, testValue)
}

func TestTxGeneration(t *testing.T) {
	require.Len(t, NewRandomTx(20), 20)
	require.Len(t, NewRandomTxs(10), 10)
}<|MERGE_RESOLUTION|>--- conflicted
+++ resolved
@@ -77,39 +77,25 @@
 	require.EqualValues(t, info.LastBlockHeight, resQuery.Height)
 }
 
-<<<<<<< HEAD
-=======
-func TestKVStoreKV(t *testing.T) {
-	kvstore := NewApplication()
-	key := testKey
-	value := key
-	tx := []byte(key)
-	testKVStore(t, kvstore, tx, key, value)
-
-	value = testValue
-	tx = []byte(key + "=" + value)
-	testKVStore(t, kvstore, tx, key, value)
-}
-
 func TestPersistentKVStoreEmptyTX(t *testing.T) {
-	dir, err := os.MkdirTemp("/tmp", "abci-kvstore-test") // TODO
-	if err != nil {
-		t.Fatal(err)
-	}
-	kvstore := NewPersistentKVStoreApplication(dir)
+	ctx, cancel := context.WithCancel(context.Background())
+	defer cancel()
+
+	kvstore := NewPersistentApplication(t.TempDir())
 	tx := []byte("")
 	reqCheck := types.RequestCheckTx{Tx: tx}
-	resCheck := kvstore.CheckTx(reqCheck)
-	require.Equal(t, resCheck.Code, code.CodeTypeRejected)
+	resCheck, err := kvstore.CheckTx(ctx, &reqCheck)
+	require.NoError(t, err)
+	require.Equal(t, resCheck.Code, CodeTypeInvalidTxFormat)
 
 	txs := make([][]byte, 0, 4)
-	txs = append(txs, []byte("key=value"), []byte("key"), []byte(""), []byte("kee=value"))
+	txs = append(txs, []byte("key=value"), []byte("key:val"), []byte(""), []byte("kee=value"))
 	reqPrepare := types.RequestPrepareProposal{Txs: txs, MaxTxBytes: 10 * 1024}
-	resPrepare := kvstore.PrepareProposal(reqPrepare)
-	require.Equal(t, len(reqPrepare.Txs), len(resPrepare.Txs)+1, "Empty transaction not properly removed")
-}
-
->>>>>>> fe8a7895
+	resPrepare, err := kvstore.PrepareProposal(ctx, &reqPrepare)
+	require.NoError(t, err)
+	require.Equal(t, len(reqPrepare.Txs)-1, len(resPrepare.Txs), "Empty transaction not properly removed")
+}
+
 func TestPersistentKVStoreKV(t *testing.T) {
 	ctx, cancel := context.WithCancel(context.Background())
 	defer cancel()

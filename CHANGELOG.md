--- conflicted
+++ resolved
@@ -1,55 +1,10 @@
 # CHANGELOG
 
-<<<<<<< HEAD
 ## Osmosis Specific Info
 
-This v0.38.11 branch was created at the [e1b4453baf0af6487ad187c7f17dc50517126673](https://github.com/cometbft/cometbft/commit/e1b4453baf0af6487ad187c7f17dc50517126673) commit of the [v0.38.11](https://github.com/cometbft/cometbft/releases/tag/v0.38.11) tag. If you catch this fork up with the latest changes from upstream, please start at the commit after the one mentioned above, and work your way to the tip (or desired commit) of the upstream branch. Then, update this message with the new commit hash. Also, when you add a new PRs to this branch on Osmosis and it is not yet upstreamed, make sure you add it both directly below AND in the respective release section of this file.
-
-### Osmosis Specific PRs (should upstream)
-
-* all PRs are upstream in v1
-
-### Osmosis Specific PRs (should not upstream)
-
-* all PRs are upstream in v1
-=======
-## v0.38.12
-
-*September 3, 2024*
-
-This release includes a security fix for the light client and is recommended
-for all users.
-
-### BUG FIXES
-
-- `[light]` Cross-check proposer priorities in retrieved validator sets
-  ([\#ASA-2024-009](https://github.com/cometbft/cometbft/security/advisories/GHSA-g5xx-c4hv-9ccc))
-- `[privval]` Ignore duplicate privval listen when already connected ([\#3828](https://github.com/cometbft/cometbft/issues/3828)
-
-### DEPENDENCIES
-
-- `[crypto/secp256k1]` Adjust to breaking interface changes in
-  `btcec/v2` latest release, while avoiding breaking changes to
-  local CometBFT functions
-  ([\#3728](https://github.com/cometbft/cometbft/pull/3728))
-
-### IMPROVEMENTS
-
-- `[types]` Check that proposer is one of the validators in `ValidateBasic`
-  ([\#ASA-2024-009](https://github.com/cometbft/cometbft/security/advisories/GHSA-g5xx-c4hv-9ccc))
-- `[e2e]` Add `log_level` option to manifest file
-  ([#3819](https://github.com/cometbft/cometbft/pull/3819)).
-- `[e2e]` Add `log_format` option to manifest file
-  ([#3836](https://github.com/cometbft/cometbft/issues/3836)).
-
-## v0.38.11
->>>>>>> cf7836ad
-
-## [Unreleased]
-
 ## v26
 
-## [v0.38.11-v26-osmo-1](https://github.com/osmosis-labs/cometbft/releases/tag/TODO)
+## [v0.38.11-v26-osmo-1](https://github.com/osmosis-labs/cometbft/releases/tag/v0.38.11-v26-osmo-1)
 
 ### Osmosis Specific Changes
 
@@ -78,6 +33,49 @@
 * [#142](https://github.com/osmosis-labs/cometbft/pull/142) feat(p2p): render HasChannel(chID) is a public p2p.Peer method (#3510) #142
 * [#143](https://github.com/osmosis-labs/cometbft/pull/143) fix: comment out expensive debug logs #143
 * [#f2f9426](https://github.com/osmosis-labs/cometbft/commit/f2f9426c6985f2ea63ceb879c26858cf7f42f186) perf(blocksync): Parallelize logic for receiving a block from a peer. (backport cometbft#3554) (cometbft#3592)
+
+## v0.38.12
+
+## [Unreleased]
+
+*September 3, 2024*
+
+This release includes a security fix for the light client and is recommended
+for all users.
+
+### BUG FIXES
+
+- `[light]` Cross-check proposer priorities in retrieved validator sets
+  ([\#ASA-2024-009](https://github.com/cometbft/cometbft/security/advisories/GHSA-g5xx-c4hv-9ccc))
+- `[privval]` Ignore duplicate privval listen when already connected ([\#3828](https://github.com/cometbft/cometbft/issues/3828)
+
+### DEPENDENCIES
+
+- `[crypto/secp256k1]` Adjust to breaking interface changes in
+  `btcec/v2` latest release, while avoiding breaking changes to
+  local CometBFT functions
+  ([\#3728](https://github.com/cometbft/cometbft/pull/3728))
+
+### IMPROVEMENTS
+
+- `[types]` Check that proposer is one of the validators in `ValidateBasic`
+  ([\#ASA-2024-009](https://github.com/cometbft/cometbft/security/advisories/GHSA-g5xx-c4hv-9ccc))
+- `[e2e]` Add `log_level` option to manifest file
+  ([#3819](https://github.com/cometbft/cometbft/pull/3819)).
+- `[e2e]` Add `log_format` option to manifest file
+  ([#3836](https://github.com/cometbft/cometbft/issues/3836)).
+
+## v0.38.11
+
+This v0.38.11 branch was created at the [e1b4453baf0af6487ad187c7f17dc50517126673](https://github.com/cometbft/cometbft/commit/e1b4453baf0af6487ad187c7f17dc50517126673) commit of the [v0.38.11](https://github.com/cometbft/cometbft/releases/tag/v0.38.11) tag. If you catch this fork up with the latest changes from upstream, please start at the commit after the one mentioned above, and work your way to the tip (or desired commit) of the upstream branch. Then, update this message with the new commit hash. Also, when you add a new PRs to this branch on Osmosis and it is not yet upstreamed, make sure you add it both directly below AND in the respective release section of this file.
+
+### Osmosis Specific PRs (should upstream)
+
+* all PRs are upstream in v1
+
+### Osmosis Specific PRs (should not upstream)
+
+* all PRs are upstream in v1
 
 ## v0.38.11
 

# CHANGELOG

<<<<<<< HEAD
## Osmosis Specific Info

## v27

## [v0.38.15-v27-osmo-1](https://github.com/osmosis-labs/cometbft/releases/tag/v0.38.15-v27-osmo-1)

This v0.38.15 branch was created at the [e8eb5bdc04f942e540ef6a063950da5d0ad19f22](https://github.com/cometbft/cometbft/commit/e8eb5bdc04f942e540ef6a063950da5d0ad19f22) commit of the [v0.38.15](https://github.com/cometbft/cometbft/releases/tag/v0.38.15) tag. If you catch this fork up with the latest changes from upstream, please start at the commit after the one mentioned above, and work your way to the tip (or desired commit) of the upstream branch. Then, update this message with the new commit hash. Also, when you add a new PRs to this branch on Osmosis and it is not yet upstreamed, make sure you add it both directly below AND in the respective release section of this file.

## [v0.38.12-v27-osmo-1](https://github.com/osmosis-labs/cometbft/releases/tag/v0.38.12-v27-osmo-1)

This v0.38.12 branch was created at the [cf7836ad7b63bc1421deed23beb8630a3705b5d1](https://github.com/cometbft/cometbft/commit/cf7836ad7b63bc1421deed23beb8630a3705b5d1) commit of the [v0.38.12](https://github.com/cometbft/cometbft/releases/tag/v0.38.12) tag. If you catch this fork up with the latest changes from upstream, please start at the commit after the one mentioned above, and work your way to the tip (or desired commit) of the upstream branch. Then, update this message with the new commit hash. Also, when you add a new PRs to this branch on Osmosis and it is not yet upstreamed, make sure you add it both directly below AND in the respective release section of this file.

### Osmosis Specific Changes

* [#21](https://github.com/osmosis-labs/cometbft/pull/21) Make websocket's log on success be in Debug, not info
* [1c07c7c](https://github.com/osmosis-labs/cometbft/commit/1c07c7c22ae1bb77039ddc642cc706b23e17ec56) TxSearch pagination
* [#83](https://github.com/osmosis-labs/cometbft/pull/83) perf(types): 3x speedup MakePartSet (#3117)
* [#88](https://github.com/osmosis-labs/cometbft/pull/88) perf(flowrate): Speedup flowrate.Clock (#3016)
* [#91](https://github.com/osmosis-labs/cometbft/pull/91) perf(consensus): Minor improvement by making add vote only do one peer set mutex call, not 3 (#3156)
* [#92](https://github.com/osmosis-labs/cometbft/pull/92) perf(consensus): Make some consensus reactor messages take RLock's not WLock's (#3159)
* [#95](https://github.com/osmosis-labs/cometbft/pull/95) perf(types) Make a new method `GetByAddressMut` for `ValSet`, which does not copy the returned validator. (#3129)
* [#99](https://github.com/osmosis-labs/cometbft/pull/99) perf(consensus): reuse an internal buffer for block building (#3162)
* [#101](https://github.com/osmosis-labs/cometbft/pull/101) perf(consensus): Run broadcast routines out of process #3180
* [#102](https://github.com/osmosis-labs/cometbft/pull/102)  perf(p2p): Remove broadcast return channel #3182
* [#105](https://github.com/osmosis-labs/cometbft/pull/105) perf(p2p)!: Remove PeerSendBytesTotal metric #3184
* [#109](https://github.com/osmosis-labs/cometbft/pull/109) perf(p2p,mempool): Make mempool reactor receive not block. (Fixed by either #3209, #3230)
* [#115](https://github.com/osmosis-labs/cometbft/pull/115) perf(p2p/secretconn): Buffer secret connection writes (#3346) 
* [#120](https://github.com/osmosis-labs/cometbft/pull/120) perf(consensus): Use TrySend for hasVote/HasBlockPart messages 
* [#124](https://github.com/osmosis-labs/cometbft/pull/124) Secret connection read buffer 
* [#125](https://github.com/osmosis-labs/cometbft/pull/125) Fix marshalling and concurrency overhead within broadcast routines 
* [#126](https://github.com/osmosis-labs/cometbft/pull/126) Remove p2p allocations for wrapping outbound packets 
* [#128](https://github.com/osmosis-labs/cometbft/pull/128) feat(p2p): render HasChannel(chID) is a public p2p.Peer method (#3510)
* [#131](https://github.com/osmosis-labs/cometbft/pull/131) perf: Make mempool update async from block.Commit (#3008) #131
* [#132](https://github.com/osmosis-labs/cometbft/pull/132) perf: Make every gossip thread use its own randomness instance, reduc… #132
* [#133](https://github.com/osmosis-labs/cometbft/pull/133) perf(consensus): add simplistic block validation cache (#3070) #133
* [#134](https://github.com/osmosis-labs/cometbft/pull/134) perf(p2p): Remove broadcast return channel (backport #3182) (#3480) #134
* [#135](https://github.com/osmosis-labs/cometbft/pull/135) perf(consensus): Run broadcast routines out of process (backport #3180 #135
* [#136](https://github.com/osmosis-labs/cometbft/pull/136) Backport https://github.com/osmosis-labs/cometbft/pull/112 #136
* [#137](https://github.com/osmosis-labs/cometbft/pull/137) perf: backport CS lock removal cometbft#3211 cometbft#3156 #137
* [#138](https://github.com/osmosis-labs/cometbft/pull/138) Move blockpart redundancy checks to reactor cometbft#3161 #138
* [#139](https://github.com/osmosis-labs/cometbft/pull/139) perf: mempool async processing #139 forwardport [#109](https://github.com/osmosis-labs/cometbft/pull/109)
* [#140](https://github.com/osmosis-labs/cometbft/pull/140) perf(p2p): Reduce the p2p metrics overhead. #3411 #140
* [#141](https://github.com/osmosis-labs/cometbft/pull/141) bp: Don't remarshal within broadcast #125 #141
* [#142](https://github.com/osmosis-labs/cometbft/pull/142) feat(p2p): render HasChannel(chID) is a public p2p.Peer method (#3510) #142
* [#143](https://github.com/osmosis-labs/cometbft/pull/143) fix: comment out expensive debug logs #143
* [#f2f9426](https://github.com/osmosis-labs/cometbft/commit/f2f9426c6985f2ea63ceb879c26858cf7f42f186) perf(blocksync): Parallelize logic for receiving a block from a peer. (backport cometbft#3554) (cometbft#3592)
* [#150](https://github.com/osmosis-labs/cometbft/pull/150) fix: copy TxIndex TxBytes value 

## v26

## [v0.38.11-v26-osmo-1](https://github.com/osmosis-labs/cometbft/releases/tag/v0.38.11-v26-osmo-1)

This v0.38.12 branch was created at the [cf7836ad7b63bc1421deed23beb8630a3705b5d1](https://github.com/cometbft/cometbft/commit/cf7836ad7b63bc1421deed23beb8630a3705b5d1) commit of the [v0.38.12](https://github.com/cometbft/cometbft/releases/tag/v0.38.12) tag. If you catch this fork up with the latest changes from upstream, please start at the commit after the one mentioned above, and work your way to the tip (or desired commit) of the upstream branch. Then, update this message with the new commit hash. Also, when you add a new PRs to this branch on Osmosis and it is not yet upstreamed, make sure you add it both directly below AND in the respective release section of this file.

### Osmosis Specific Changes

* perf(p2p): Only update send monitor once per batch packet msg send (#3382)
* [#21](https://github.com/osmosis-labs/cometbft/pull/21) Make websocket's log on success be in Debug, not info
* [1c07c7c](https://github.com/osmosis-labs/cometbft/commit/1c07c7c22ae1bb77039ddc642cc706b23e17ec56) TxSearch pagination
* [#91](https://github.com/osmosis-labs/cometbft/pull/91) perf(consensus): Minor improvement by making add vote only do one peer set mutex call, not 3 (#3156)
* [#95](https://github.com/osmosis-labs/cometbft/pull/95) perf(types) Make a new method `GetByAddressMut` for `ValSet`, which does not copy the returned validator. (#3129)
* [#105](https://github.com/osmosis-labs/cometbft/pull/105) perf(p2p)!: Remove PeerSendBytesTotal metric #3184
* [#109](https://github.com/osmosis-labs/cometbft/pull/109)  perf(p2p,mempool): Make mempool reactor receive not block. (Fixed by either #3209, #3230)
* [#124](https://github.com/osmosis-labs/cometbft/pull/124) Secret connection read buffer 
* [#125](https://github.com/osmosis-labs/cometbft/pull/125) Fix marshalling and concurrency overhead within broadcast routines 
* [#126](https://github.com/osmosis-labs/cometbft/pull/126) Remove p2p allocations for wrapping outbound packets 
* [#128](https://github.com/osmosis-labs/cometbft/pull/128) feat(p2p): render HasChannel(chID) is a public p2p.Peer method (#3510)
* [#131](https://github.com/osmosis-labs/cometbft/pull/131) perf: Make mempool update async from block.Commit (#3008) #131
* [#132](https://github.com/osmosis-labs/cometbft/pull/132) perf: Make every gossip thread use its own randomness instance, reduc… #132
* [#133](https://github.com/osmosis-labs/cometbft/pull/133) perf(consensus): add simplistic block validation cache (#3070) #133
* [#134](https://github.com/osmosis-labs/cometbft/pull/134) perf(p2p): Remove broadcast return channel (backport #3182) (#3480) #134
* [#135](https://github.com/osmosis-labs/cometbft/pull/135) perf(consensus): Run broadcast routines out of process (backport #3180 #135
* [#136](https://github.com/osmosis-labs/cometbft/pull/136) Backport https://github.com/osmosis-labs/cometbft/pull/112 #136
* [#137](https://github.com/osmosis-labs/cometbft/pull/137) perf: backport CS lock removal cometbft#3211 cometbft#3156 #137
* [#138](https://github.com/osmosis-labs/cometbft/pull/138) Move blockpart redundancy checks to reactor cometbft#3161 #138
* [#139](https://github.com/osmosis-labs/cometbft/pull/139) perf: mempool async processing #139 forwardport [#109](https://github.com/osmosis-labs/cometbft/pull/109)
* [#140](https://github.com/osmosis-labs/cometbft/pull/140) perf(p2p): Reduce the p2p metrics overhead. #3411 #140
* [#141](https://github.com/osmosis-labs/cometbft/pull/141) bp: Don't remarshal within broadcast #125 #141
* [#142](https://github.com/osmosis-labs/cometbft/pull/142) feat(p2p): render HasChannel(chID) is a public p2p.Peer method (#3510) #142
* [#143](https://github.com/osmosis-labs/cometbft/pull/143) fix: comment out expensive debug logs #143
* [#f2f9426](https://github.com/osmosis-labs/cometbft/commit/f2f9426c6985f2ea63ceb879c26858cf7f42f186) perf(blocksync): Parallelize logic for receiving a block from a peer. (backport cometbft#3554) (cometbft#3592)
=======
## v0.38.17

*February 3, 2025*

This release fixes two security issues (ASA-2025-001, ASA-2025-002). Users are
encouraged to upgrade as soon as possible.

### BUG FIXES

- `[blocksync]` Ban peer if it reports height lower than what was previously reported
  ([ASA-2025-001](https://github.com/cometbft/cometbft/security/advisories/GHSA-22qq-3xwm-r5x4))
- `[types]` Check that `Part.Index` equals `Part.Proof.Index`
  ([ASA-2025-001](https://github.com/cometbft/cometbft/security/advisories/GHSA-r3r4-g7hq-pq4f))

### DEPENDENCIES

- `[go/runtime]` Bump minimum Go version to 1.22.11
  ([\#4891](https://github.com/cometbft/cometbft/pull/4891))

## v0.38.16

*December 20 2024*

This release:
- fixes a bug that caused a node produce errors caused by the sending of next PEX requests too soon.
As a consequence of this incorrect behavior a node would be marked as BAD.
- Adds a proper description of `ExtendedVoteInfo` and `VoteInfo` in the spec.

### BUG FIXES

- `[mocks]` Mockery `v2.49.0` broke the mocks. We had to add a `.mockery.yaml` to
properly handle this change.
  ([\#4521](https://github.com/cometbft/cometbft/pull/4521))
>>>>>>> d03254d3

## v0.38.15

*November 6, 2024*

This release supersedes [`v0.38.14`](#v03814), which mistakenly updated the Go version to
`1.23`, introducing an unintended breaking change. It sets the Go version back
to `1.22.7` by reverting [\#4297](https://github.com/cometbft/cometbft/pull/4297).

The release includes the bug fixes, performance improvements, and importantly,
the fix for the security vulnerability in the vote extensions (VE) validation
logic that were part of `v0.38.14`. For more details, please refer to [ASA-2024-011](https://github.com/cometbft/cometbft/security/advisories/GHSA-p7mv-53f2-4cwj).

## v0.38.14

*November 6, 2024*

This release fixes a security vulnerability in the vote extensions (VE)
validation logic. For more details, please refer to
[ASA-2024-011](https://github.com/cometbft/cometbft/security/advisories/GHSA-p7mv-53f2-4cwj).

We recommend upgrading ASAP if you’re using vote extensions (VE).

### BUG FIXES

- `[consensus]` Do not panic if the validator index of a `Vote` message is out
  of bounds, when vote extensions are enabled
  ([\#ABC-0021](https://github.com/cometbft/cometbft/security/advisories/GHSA-p7mv-53f2-4cwj))

### DEPENDENCIES

- Bump cometbft-db version to v0.15.0
  ([\#4297](https://github.com/cometbft/cometbft/pull/4297))
- `[go/runtime]` Bump Go version to 1.23
  ([\#4297](https://github.com/cometbft/cometbft/pull/4297))

### IMPROVEMENTS

- `[p2p]` fix exponential backoff logic to increase reconnect retries close to 24 hours
 ([\#3519](https://github.com/cometbft/cometbft/issues/3519))

## v0.38.13

*October 24, 2024*

This patch release addresses the issue where tx_search was not returning all results, which only arises when upgrading
to CometBFT-DB version 0.13 or later. It includes a fix in the state indexer to resolve this problem. We recommend
upgrading to this patch release if you are affected by this issue.

### BUG FIXES

- `[metrics]` Call unused `rejected_txs` metric in mempool
  ([\#4019](https://github.com/cometbft/cometbft/pull/4019))
- `[state/indexer]` Fix the tx_search results not returning all results by changing the logic in the indexer to copy the key and values instead of reusing an iterator. This issue only arises when upgrading to cometbft-db v0.13 or later.
  ([\#4295](https://github.com/cometbft/cometbft/issues/4295)). Special thanks to @faddat for reporting the issue.

### DEPENDENCIES

- `[go/runtime]` Bump Go version to 1.22
  ([\#4073](https://github.com/cometbft/cometbft/pull/4073))
- Bump cometbft-db version to v0.14.1
  ([\#4321](https://github.com/cometbft/cometbft/pull/4321))

### FEATURES

- `[crypto]` use decred secp256k1 directly ([#4294](https://github.com/cometbft/cometbft/pull/4294))

### IMPROVEMENTS

- `[metrics]` Add `evicted_txs` metric to mempool
  ([\#4019](https://github.com/cometbft/cometbft/pull/4019))
- `[log]` Change "mempool is full" log to debug level
  ([\#4123](https://github.com/cometbft/cometbft/pull/4123)) Special thanks to @yihuang.

## v0.38.12

## [Unreleased]

*September 3, 2024*

This release includes a security fix for the light client and is recommended
for all users.

### BUG FIXES

- `[light]` Cross-check proposer priorities in retrieved validator sets
  ([\#ASA-2024-009](https://github.com/cometbft/cometbft/security/advisories/GHSA-g5xx-c4hv-9ccc))
- `[privval]` Ignore duplicate privval listen when already connected ([\#3828](https://github.com/cometbft/cometbft/issues/3828)

### DEPENDENCIES

- `[crypto/secp256k1]` Adjust to breaking interface changes in
  `btcec/v2` latest release, while avoiding breaking changes to
  local CometBFT functions
  ([\#3728](https://github.com/cometbft/cometbft/pull/3728))
- pinned mockery's version to v2.49.2 to prevent potential
  changes in mocks after each new release of mockery
  ([\#4605](https://github.com/cometbft/cometbft/pull/4605))

### IMPROVEMENTS

- `[types]` Check that proposer is one of the validators in `ValidateBasic`
  ([\#ASA-2024-009](https://github.com/cometbft/cometbft/security/advisories/GHSA-g5xx-c4hv-9ccc))
- `[e2e]` Add `log_level` option to manifest file
  ([#3819](https://github.com/cometbft/cometbft/pull/3819)).
- `[e2e]` Add `log_format` option to manifest file
  ([#3836](https://github.com/cometbft/cometbft/issues/3836)).

## v0.38.11

This v0.38.11 branch was created at the [e1b4453baf0af6487ad187c7f17dc50517126673](https://github.com/cometbft/cometbft/commit/e1b4453baf0af6487ad187c7f17dc50517126673) commit of the [v0.38.11](https://github.com/cometbft/cometbft/releases/tag/v0.38.11) tag. If you catch this fork up with the latest changes from upstream, please start at the commit after the one mentioned above, and work your way to the tip (or desired commit) of the upstream branch. Then, update this message with the new commit hash. Also, when you add a new PRs to this branch on Osmosis and it is not yet upstreamed, make sure you add it both directly below AND in the respective release section of this file.

### Osmosis Specific PRs (should upstream)

* all PRs are upstream in v1

### Osmosis Specific PRs (should not upstream)

* all PRs are upstream in v1

## v0.38.11

This release fixes a panic in consensus where CometBFT would previously panic
if there's no extension signature in non-nil Precommit EVEN IF vote extensions
themselves are disabled.

It also includes a few other bug fixes and performance improvements.

### BUG FIXES

- `[types]` Only check IFF vote is a non-nil Precommit if extensionsEnabled
  types ([\#3565](https://github.com/cometbft/cometbft/issues/3565))

### IMPROVEMENTS

- `[indexer]` Fixed ineffective select break statements; they now
  point to their enclosing for loop label to exit
  ([\#3544](https://github.com/cometbft/cometbft/issues/3544))

## v0.38.10

*July 16, 2024*

This release fixes a bug in `v0.38.x` that prevented ABCI responses from being
correctly read when upgrading from `v0.37.x` or below. It also includes a few other
bug fixes and performance improvements.

### BUG FIXES

- `[p2p]` Node respects configured `max_num_outbound_peers` limit when dialing
  peers provided by a seed node
  ([\#486](https://github.com/cometbft/cometbft/issues/486))
- `[rpc]` Fix an issue where a legacy ABCI response, created on `v0.37` or before, is not returned properly in `v0.38` and up
  on the `/block_results` RPC endpoint.
  ([\#3002](https://github.com/cometbft/cometbft/issues/3002))
- `[blocksync]` Do not stay in blocksync if the node's validator voting power
  is high enough to block the chain while it is not online
  ([\#3406](https://github.com/cometbft/cometbft/pull/3406))

### IMPROVEMENTS

- `[p2p/conn]` Update send monitor, used for sending rate limiting, once per batch of packets sent
  ([\#3382](https://github.com/cometbft/cometbft/pull/3382))
- `[libs/pubsub]` Allow dash (`-`) in event tags
  ([\#3401](https://github.com/cometbft/cometbft/issues/3401))
- `[p2p/conn]` Remove the usage of a synchronous pool of buffers in secret connection, storing instead the buffer in the connection struct. This reduces the synchronization primitive usage, speeding up the code.
  ([\#3403](https://github.com/cometbft/cometbft/issues/3403))

## v0.38.9

*July 1, 2024*

This release reverts the API-breaking change to the Mempool interface introduced in the last patch
release (v0.38.8) while still keeping the performance improvement added to the mempool. It also
includes a minor fix to the RPC endpoints /tx and /tx_search.

### BREAKING CHANGES

- `[mempool]` Revert adding the method `PreUpdate()` to the `Mempool` interface, recently introduced
  in the previous patch release (v0.38.8). Its logic is now moved into the `Lock` method. With this change,
  the `Mempool` interface is the same as in v0.38.7.
  ([\#3361](https://github.com/cometbft/cometbft/pull/3361))

### BUG FIXES

- `[rpc]` Fix nil pointer error in `/tx` and `/tx_search` when block is
  absent ([\#3352](https://github.com/cometbft/cometbft/issues/3352))

## v0.38.8

*June 27, 2024*

This release contains a few bug fixes and performance improvements.

### BREAKING CHANGES

- `[mempool]` Add to the `Mempool` interface a new method `PreUpdate()`. This method should be
  called before acquiring the mempool lock, to signal that a new update is coming. Also add to
  `ErrMempoolIsFull` a new field `RecheckFull`.
  ([\#3314](https://github.com/cometbft/cometbft/pull/3314))

### BUG FIXES

- `[blockstore]` Added peer banning in blockstore
  ([\#ABC-0013](https://github.com/cometbft/cometbft/security/advisories/GHSA-hg58-rf2h-6rr7))
- `[blockstore]` Send correct error message when vote extensions do not align with received packet
  ([\#ABC-0014](https://github.com/cometbft/cometbft/security/advisories/GHSA-hg58-rf2h-6rr7))
- [`mempool`] Fix data race when rechecking with async ABCI client
  ([\#1827](https://github.com/cometbft/cometbft/issues/1827))
- `[consensus]` Fix a race condition in the consensus timeout ticker. Race is caused by two timeouts being scheduled at the same time.
  ([\#3092](https://github.com/cometbft/cometbft/pull/2136))
- `[types]` Do not batch verify a commit if the validator set keys have different
  types. ([\#3195](https://github.com/cometbft/cometbft/issues/3195)

### IMPROVEMENTS

- `[config]` Added `recheck_timeout` mempool parameter to set how much time to wait for recheck
  responses from the app (only applies to non-local ABCI clients).
  ([\#1827](https://github.com/cometbft/cometbft/issues/1827/))
- `[rpc]` Add a configurable maximum batch size for RPC requests.
  ([\#2867](https://github.com/cometbft/cometbft/pull/2867)).
- `[event-bus]` Remove the debug logs in PublishEventTx, which were noticed production slowdowns.
  ([\#2911](https://github.com/cometbft/cometbft/pull/2911))
- `[state/execution]` Cache the block hash computation inside of the Block Type, so we only compute it once.
  ([\#2924](https://github.com/cometbft/cometbft/pull/2924))
- `[consensus/state]` Remove a redundant `VerifyBlock` call in `FinalizeCommit`
  ([\#2928](https://github.com/cometbft/cometbft/pull/2928))
- `[p2p/channel]` Speedup `ProtoIO` writer creation time, and thereby speedup channel writing by 5%.
  ([\#2949](https://github.com/cometbft/cometbft/pull/2949))
- `[p2p/conn]` Minor speedup (3%) to connection.WritePacketMsgTo, by removing MinInt calls.
  ([\#2952](https://github.com/cometbft/cometbft/pull/2952))
- `[internal/bits]` 10x speedup creating initialized bitArrays, which speedsup extendedCommit.BitArray(). This is used in consensus vote gossip.
  ([\#2959](https://github.com/cometbft/cometbft/pull/2841)).
- `[blockstore]` Remove a redundant `Header.ValidateBasic` call in `LoadBlockMeta`, 75% reducing this time.
  ([\#2964](https://github.com/cometbft/cometbft/pull/2964))
- `[p2p/conn]` Speedup connection.WritePacketMsgTo, by reusing internal buffers rather than re-allocating.
  ([\#2986](https://github.com/cometbft/cometbft/pull/2986))
- [`blockstore`] Use LRU caches in blockstore, significiantly improving consensus gossip routine performance
  ([\#3003](https://github.com/cometbft/cometbft/issues/3003)
- [`consensus`] Improve performance of consensus metrics by lowering string operations
  ([\#3017](https://github.com/cometbft/cometbft/issues/3017)
- [`protoio`] Remove one allocation and new object call from `ReadMsg`,
  leading to a 4% p2p message reading performance gain.
  ([\#3018](https://github.com/cometbft/cometbft/issues/3018)
- `[mempool]` Before updating the mempool, consider it as full if rechecking is still in progress.
  This will stop accepting transactions in the mempool if the node can't keep up with re-CheckTx.
  ([\#3314](https://github.com/cometbft/cometbft/pull/3314))

## v0.38.7

*April 26, 2024*

This release contains a few bug fixes and performance improvements.

### BUG FIXES

- [`mempool`] Panic when a CheckTx request to the app returns an error
  ([\#2225](https://github.com/cometbft/cometbft/pull/2225))
- [`bits`] prevent `BitArray.UnmarshalJSON` from crashing on 0 bits
  ([\#2774](https://github.com/cometbft/cometbft/pull/2774))

### FEATURES

- [`node`] Add `BootstrapStateWithGenProvider` to boostrap state using a custom
  genesis doc provider ([\#2793](https://github.com/cometbft/cometbft/pull/2793))

### IMPROVEMENTS

- `[state/indexer]` Lower the heap allocation of transaction searches
  ([\#2839](https://github.com/cometbft/cometbft/pull/2839))
- `[internal/bits]` 10x speedup and remove heap overhead of bitArray.PickRandom (used extensively in consensus gossip)
  ([\#2841](https://github.com/cometbft/cometbft/pull/2841)).
- `[libs/json]` Lower the memory overhead of JSON encoding by using JSON encoders internally
  ([\#2846](https://github.com/cometbft/cometbft/pull/2846)).

## v0.38.6

*March 12, 2024*

This release fixes a security bug in the light client. It also introduces many
improvements to the block sync in collaboration with the
[Osmosis](https://osmosis.zone/) team.

### BUG FIXES

- `[privval]` Retry accepting a connection ([\#2047](https://github.com/cometbft/cometbft/pull/2047))
- `[state]` Fix rollback to a specific height
  ([\#2136](https://github.com/cometbft/cometbft/pull/2136))

### FEATURES

- `[e2e]` Add `block_max_bytes` option to the manifest file.
  ([\#2362](https://github.com/cometbft/cometbft/pull/2362))

### IMPROVEMENTS

- `[blocksync]` Avoid double-calling `types.BlockFromProto` for performance
  reasons ([\#2016](https://github.com/cometbft/cometbft/pull/2016))
- `[e2e]` Add manifest option `load_max_txs` to limit the number of transactions generated by the
  `load` command. ([\#2094](https://github.com/cometbft/cometbft/pull/2094))
- `[jsonrpc]` enable HTTP basic auth in websocket client ([#2434](https://github.com/cometbft/cometbft/pull/2434))
- `[blocksync]` make the max number of downloaded blocks dynamic.
  Previously it was a const 600. Now it's `peersCount * maxPendingRequestsPerPeer (20)`
  [\#2467](https://github.com/cometbft/cometbft/pull/2467)
- `[blocksync]` Request a block from peer B if we are approaching pool's height
  (less than 50 blocks) and the current peer A is slow in sending us the
  block [\#2475](https://github.com/cometbft/cometbft/pull/2475)
- `[blocksync]` Request the block N from peer B immediately after getting
  `NoBlockResponse` from peer A
  [\#2475](https://github.com/cometbft/cometbft/pull/2475)
- `[blocksync]` Sort peers by download rate (the fastest peer is picked first)
  [\#2475](https://github.com/cometbft/cometbft/pull/2475)

## v0.38.5

*January 24, 2024*

This release fixes a problem introduced in `v0.38.3`: if an application
updates the value of ConsensusParam `VoteExtensionsEnableHeight` to the same value
(actually a "noop" update) this is accepted in `v0.38.2` but rejected under some
conditions in `v0.38.3` and `v0.38.4`. Even if rejecting a useless update would make sense
in general, in a point release we should not reject a set of inputs to
a function that was previuosly accepted (unless there is a good reason
for it). The goal of this release is to accept again all "noop" updates, like `v0.38.2` did.

### IMPROVEMENTS

- `[consensus]` Add `chain_size_bytes` metric for measuring the size of the blockchain in bytes
  ([\#2093](https://github.com/cometbft/cometbft/pull/2093))

## v0.38.4

*January 22, 2024*

This release is aimed at those projects that have a dependency on CometBFT,
release line `v0.38.x`, and make use of function `SaveBlockStoreState` in package
`github.com/cometbft/cometbft/store`. This function changed its signature in `v0.38.3`.
This new release reverts the signature change so that upgrading to the latest release
of CometBFT on `v0.38.x` does not require any change in the code depending on CometBFT.

### IMPROVEMENTS

- `[e2e]` Add manifest option `VoteExtensionsUpdateHeight` to test
  vote extension activation via `InitChain` and `FinalizeBlock`.
  Also, extend the manifest generator to produce different values
  of this new option
  ([\#2065](https://github.com/cometbft/cometbft/pull/2065))

## v0.38.3

*January 17, 2024*

This release addresses a high impact security issue reported in advisory
([ASA-2024-001](https://github.com/cometbft/cometbft/security/advisories/GHSA-qr8r-m495-7hc4)).
There are other non-security bugs fixes that have been addressed since
`v0.38.2` was released, as well as some improvements.
Please check the list below for further details.

### BUG FIXES

- `[consensus]` Fix for "Validation of `VoteExtensionsEnableHeight` can cause chain halt"
  ([ASA-2024-001](https://github.com/cometbft/cometbft/security/advisories/GHSA-qr8r-m495-7hc4))
- `[mempool]` Fix data races in `CListMempool` by making atomic the types of `height`, `txsBytes`, and
  `notifiedTxsAvailable`. ([\#642](https://github.com/cometbft/cometbft/pull/642))
- `[mempool]` The calculation method of tx size returned by calling proxyapp should be consistent with that of mempool
  ([\#1687](https://github.com/cometbft/cometbft/pull/1687))
- `[evidence]` When `VerifyCommitLight` & `VerifyCommitLightTrusting` are called as part
  of evidence verification, all signatures present in the evidence must be verified
  ([\#1749](https://github.com/cometbft/cometbft/pull/1749))
- `[crypto]` `SupportsBatchVerifier` returns false
  if public key is nil instead of dereferencing nil.
  ([\#1825](https://github.com/cometbft/cometbft/pull/1825))
- `[blocksync]` wait for `poolRoutine` to stop in `(*Reactor).OnStop`
  ([\#1879](https://github.com/cometbft/cometbft/pull/1879))

### IMPROVEMENTS

- `[types]` Validate `Validator#Address` in `ValidateBasic` ([\#1715](https://github.com/cometbft/cometbft/pull/1715))
- `[abci]` Increase ABCI socket message size limit to 2GB ([\#1730](https://github.com/cometbft/cometbft/pull/1730): @troykessler)
- `[state]` Save the state using a single DB batch ([\#1735](https://github.com/cometbft/cometbft/pull/1735))
- `[store]` Save block using a single DB batch if block is less than 640kB, otherwise each block part is saved individually
  ([\#1755](https://github.com/cometbft/cometbft/pull/1755))
- `[rpc]` Support setting proxy from env to `DefaultHttpClient`.
  ([\#1900](https://github.com/cometbft/cometbft/pull/1900))
- `[rpc]` Use default port for HTTP(S) URLs when there is no explicit port ([\#1903](https://github.com/cometbft/cometbft/pull/1903))
- `[crypto/merkle]` faster calculation of hashes ([#1921](https://github.com/cometbft/cometbft/pull/1921))

## v0.38.2

*November 27, 2023*

This release provides the **nop** mempool for applications that want to build their own mempool.
Using this mempool effectively disables all mempool functionality in CometBFT, including transaction dissemination and the `broadcast_tx_*` endpoints.

Also fixes a small bug in the mempool for an experimental feature.

### BUG FIXES

- `[mempool]` Avoid infinite wait in transaction sending routine when
  using experimental parameters to limiting transaction gossiping to peers
  ([\#1654](https://github.com/cometbft/cometbft/pull/1654))

### FEATURES

- `[mempool]` Add `nop` mempool ([\#1643](https://github.com/cometbft/cometbft/pull/1643))

  If you want to use it, change mempool's `type` to `nop`:

  ```toml
  [mempool]

  # The type of mempool for this node to use.
  #
  # Possible types:
  # - "flood" : concurrent linked list mempool with flooding gossip protocol
  # (default)
  # - "nop"   : nop-mempool (short for no operation; the ABCI app is responsible
  # for storing, disseminating and proposing txs). "create_empty_blocks=false"
  # is not supported.
  type = "nop"
  ```

## v0.38.1

*November 17, 2023*

This release contains, among other things, an opt-in, experimental feature to
help reduce the bandwidth consumption associated with the mempool's transaction
gossip.

### BUG FIXES

- `[state/indexer]` Respect both height params while querying for events
   ([\#1529](https://github.com/cometbft/cometbft/pull/1529))

### FEATURES

- `[metrics]` Add metric for mempool size in bytes `SizeBytes`.
  ([\#1512](https://github.com/cometbft/cometbft/pull/1512))

### IMPROVEMENTS

- `[mempool]` Add experimental feature to limit the number of persistent peers and non-persistent
  peers to which the node gossip transactions.
  ([\#1558](https://github.com/cometbft/cometbft/pull/1558))
  ([\#1584](https://github.com/cometbft/cometbft/pull/1584))
- `[config]` Add mempool parameters `experimental_max_gossip_connections_to_persistent_peers` and
  `experimental_max_gossip_connections_to_non_persistent_peers` for limiting the number of peers to
  which the node gossip transactions.
  ([\#1558](https://github.com/cometbft/cometbft/pull/1558))
  ([\#1584](https://github.com/cometbft/cometbft/pull/1584))

## v0.38.0

*September 12, 2023*

This release includes the second part of ABCI++, called ABCI 2.0.
ABCI 2.0 introduces ABCI methods `ExtendVote` and `VerifyVoteExtension`.
These new methods allow the application to add data (opaque to CometBFT),
called _vote extensions_ to precommit votes sent by validators.
These vote extensions are made available to the proposer(s) of the next height.
Additionally, ABCI 2.0 coalesces `BeginBlock`, `DeliverTx`, and `EndBlock`
into one method, `FinalizeBlock`, whose `Request*` and `Response*`
data structures contain the sum of all data previously contained
in the respective `Request*` and `Response*` data structures in
`BeginBlock`, `DeliverTx`, and `EndBlock`.
See the [specification](./spec/abci/) for more details on ABCI 2.0.

### BREAKING CHANGES

- `[mempool]` Remove priority mempool.
  ([\#260](https://github.com/cometbft/cometbft/issues/260))
- `[config]` Remove `Version` field from `MempoolConfig`.
  ([\#260](https://github.com/cometbft/cometbft/issues/260))
- `[protobuf]` Remove fields `sender`, `priority`, and `mempool_error` from
  `ResponseCheckTx`. ([\#260](https://github.com/cometbft/cometbft/issues/260))
- `[crypto/merkle]` Do not allow verification of Merkle Proofs against empty trees (`nil` root). `Proof.ComputeRootHash` now panics when it encounters an error, but `Proof.Verify` does not panic
  ([\#558](https://github.com/cometbft/cometbft/issues/558))
- `[state/kvindexer]` Remove the function type from the event key stored in the database. This should be breaking only
for people who forked CometBFT and interact directly with the indexers kvstore.
  ([\#774](https://github.com/cometbft/cometbft/pull/774))
- `[rpc]` Removed `begin_block_events` and `end_block_events` from `BlockResultsResponse`.
  The events are merged into one field called `finalize_block_events`.
  ([\#9427](https://github.com/tendermint/tendermint/issues/9427))
- `[pubsub]` Added support for big integers and big floats in the pubsub event query system.
  Breaking changes: function `Number` in package `libs/pubsub/query/syntax` changed its return value.
  ([\#797](https://github.com/cometbft/cometbft/pull/797))
- `[kvindexer]` Added support for big integers and big floats in the kvindexer.
  Breaking changes: function `Number` in package `libs/pubsub/query/syntax` changed its return value.
  ([\#797](https://github.com/cometbft/cometbft/pull/797))
- `[mempool]` Application can now set `ConsensusParams.Block.MaxBytes` to -1
  to have visibility on all transactions in the
  mempool at `PrepareProposal` time.
  This means that the total size of transactions sent via `RequestPrepareProposal`
  might exceed `RequestPrepareProposal.max_tx_bytes`.
  If that is the case, the application MUST make sure that the total size of transactions
  returned in `ResponsePrepareProposal.txs` does not exceed `RequestPrepareProposal.max_tx_bytes`,
  otherwise CometBFT will panic.
  ([\#980](https://github.com/cometbft/cometbft/issues/980))
- `[node/state]` Add Go API to bootstrap block store and state store to a height. Make sure block sync starts syncing from bootstrapped height.
  ([\#1057](https://github.com/tendermint/tendermint/pull/#1057)) (@yihuang)
- `[state/store]` Added Go functions to save height at which offline state sync is performed.
  ([\#1057](https://github.com/tendermint/tendermint/pull/#1057)) (@jmalicevic)
- `[p2p]` Remove UPnP functionality
  ([\#1113](https://github.com/cometbft/cometbft/issues/1113))
- `[node]` Removed `ConsensusState()` accessor from `Node`
  struct - all access to consensus state should go via the reactor
  ([\#1120](https://github.com/cometbft/cometbft/pull/1120))
- `[state]` Signature of `ExtendVote` changed in `BlockExecutor`.
  It now includes the block whose precommit will be extended, an the state object.
  ([\#1270](https://github.com/cometbft/cometbft/pull/1270))
- `[state]` Move pruneBlocks from node/state to state/execution.
  ([\#6541](https://github.com/tendermint/tendermint/pull/6541))
- `[abci]` Move `app_hash` parameter from `Commit` to `FinalizeBlock`
  ([\#8664](https://github.com/tendermint/tendermint/pull/8664))
- `[abci]` Introduce `FinalizeBlock` which condenses `BeginBlock`, `DeliverTx`
  and `EndBlock` into a single method call
  ([\#9468](https://github.com/tendermint/tendermint/pull/9468))
- `[p2p]` Remove unused p2p/trust package
  ([\#9625](https://github.com/tendermint/tendermint/pull/9625))
- `[rpc]` Remove global environment and replace with constructor
  ([\#9655](https://github.com/tendermint/tendermint/pull/9655))
- `[node]` Move DBContext and DBProvider from the node package to the config
  package. ([\#9655](https://github.com/tendermint/tendermint/pull/9655))
- `[inspect]` Add a new `inspect` command for introspecting
  the state and block store of a crashed tendermint node.
  ([\#9655](https://github.com/tendermint/tendermint/pull/9655))
- `[metrics]` Move state-syncing and block-syncing metrics to
  their respective packages. Move labels from block_syncing
  -> blocksync_syncing and state_syncing -> statesync_syncing
  ([\#9682](https://github.com/tendermint/tendermint/pull/9682))

### BUG FIXES

- `[kvindexer]` Forward porting the fixes done to the kvindexer in 0.37 in PR \#77
  ([\#423](https://github.com/cometbft/cometbft/pull/423))
- `[consensus]` Unexpected error conditions in `ApplyBlock` are non-recoverable, so ignoring the error and carrying on is a bug. We replaced a `return` that disregarded the error by a `panic`.
  ([\#496](https://github.com/cometbft/cometbft/pull/496))
- `[consensus]` Rename `(*PeerState).ToJSON` to `MarshalJSON` to fix a logging data race
  ([\#524](https://github.com/cometbft/cometbft/pull/524))
- `[light]` Fixed an edge case where a light client would panic when attempting
  to query a node that (1) has started from a non-zero height and (2) does
  not yet have any data. The light client will now, correctly, not panic
  _and_ keep the node in its list of providers in the same way it would if
  it queried a node starting from height zero that does not yet have data
  ([\#575](https://github.com/cometbft/cometbft/issues/575))
- `[abci]` Restore the snake_case naming in JSON serialization of
  `ExecTxResult` ([\#855](https://github.com/cometbft/cometbft/issues/855)).
- `[consensus]` Avoid recursive call after rename to (*PeerState).MarshalJSON
  ([\#863](https://github.com/cometbft/cometbft/pull/863))
- `[mempool/clist_mempool]` Prevent a transaction to appear twice in the mempool
  ([\#890](https://github.com/cometbft/cometbft/pull/890): @otrack)
- `[docker]` Ensure Docker image uses consistent version of Go.
  ([\#9462](https://github.com/tendermint/tendermint/pull/9462))
- `[abci-cli]` Fix broken abci-cli help command.
  ([\#9717](https://github.com/tendermint/tendermint/pull/9717))

### DEPRECATIONS

- `[rpc/grpc]` Mark the gRPC broadcast API as deprecated.
  It will be superseded by a broader API as part of
  [\#81](https://github.com/cometbft/cometbft/issues/81)
  ([\#650](https://github.com/cometbft/cometbft/issues/650))

### FEATURES

- `[node/state]` Add Go API to bootstrap block store and state store to a height
  ([\#1057](https://github.com/tendermint/tendermint/pull/#1057)) (@yihuang)
- `[proxy]` Introduce `NewConnSyncLocalClientCreator`, which allows local ABCI
  clients to have the same concurrency model as remote clients (i.e. one mutex
  per client "connection", for each of the four ABCI "connections").
  ([tendermint/tendermint\#9830](https://github.com/tendermint/tendermint/pull/9830)
  and [\#1145](https://github.com/cometbft/cometbft/pull/1145))
- `[proxy]` Introduce `NewUnsyncLocalClientCreator`, which allows local ABCI
  clients to have the same concurrency model as remote clients (i.e. one
  mutex per client "connection", for each of the four ABCI "connections").
  ([\#9830](https://github.com/tendermint/tendermint/pull/9830))
- `[abci]` New ABCI methods `VerifyVoteExtension` and `ExtendVote` allow validators to validate the vote extension data attached to a pre-commit message and allow applications to let their validators do more than just validate within consensus ([\#9836](https://github.com/tendermint/tendermint/pull/9836))

### IMPROVEMENTS

- `[blocksync]` Generate new metrics during BlockSync
  ([\#543](https://github.com/cometbft/cometbft/pull/543))
- `[jsonrpc/client]` Improve the error message for client errors stemming from
  bad HTTP responses.
  ([cometbft/cometbft\#638](https://github.com/cometbft/cometbft/pull/638))
- `[rpc]` Remove response data from response failure logs in order
  to prevent large quantities of log data from being produced
  ([\#654](https://github.com/cometbft/cometbft/issues/654))
- `[pubsub/kvindexer]` Numeric query conditions and event values are represented as big floats with default precision of 125.
  Integers are read as "big ints" and represented with as many bits as they need when converting to floats.
  ([\#797](https://github.com/cometbft/cometbft/pull/797))
- `[node]` Make handshake cancelable ([cometbft/cometbft\#857](https://github.com/cometbft/cometbft/pull/857))
- `[consensus]` New metrics (counters) to track duplicate votes and block parts.
  ([\#896](https://github.com/cometbft/cometbft/pull/896))
- `[mempool]` Application can now set `ConsensusParams.Block.MaxBytes` to -1
  to gain more control on the max size of transactions in a block.
  It also allows the application to have visibility on all transactions in the
  mempool at `PrepareProposal` time.
  ([\#980](https://github.com/cometbft/cometbft/pull/980))
- `[node]` Close evidence.db OnStop ([cometbft/cometbft\#1210](https://github.com/cometbft/cometbft/pull/1210): @chillyvee)
- `[state]` Make logging `block_app_hash` and `app_hash` consistent by logging them both as hex.
  ([\#1264](https://github.com/cometbft/cometbft/pull/1264))
- `[crypto/merkle]` Improve HashAlternatives performance
  ([\#6443](https://github.com/tendermint/tendermint/pull/6443))
- `[p2p/pex]` Improve addrBook.hash performance
  ([\#6509](https://github.com/tendermint/tendermint/pull/6509))
- `[crypto/merkle]` Improve HashAlternatives performance
  ([\#6513](https://github.com/tendermint/tendermint/pull/6513))
- `[pubsub]` Performance improvements for the event query API
  ([\#7319](https://github.com/tendermint/tendermint/pull/7319))

## v0.37.0

*March 6, 2023*

This is the first CometBFT release with ABCI 1.0, which introduces the
`PrepareProposal` and `ProcessProposal` methods, with the aim of expanding the
range of use cases that application developers can address. This is the first
change to ABCI towards ABCI++, and the full range of ABCI++ functionality will
only become available in the next major release with ABCI 2.0. See the
[specification](./spec/abci/) for more details.

In the v0.34.27 release, the CometBFT Go module is still
`github.com/tendermint/tendermint` to facilitate ease of upgrading for users,
but in this release we have changed this to `github.com/cometbft/cometbft`.

Please also see our [upgrading guidelines](./UPGRADING.md) for more details on
upgrading from the v0.34 release series.

Also see our [QA results](https://docs.cometbft.com/v0.37/qa/v037/cometbft) for
the v0.37 release.

We'd love your feedback on this release! Please reach out to us via one of our
communication channels, such as [GitHub
Discussions](https://github.com/cometbft/cometbft/discussions), with any of your
questions, comments and/or concerns.

See below for more details.

### BREAKING CHANGES

- The `TMHOME` environment variable was renamed to `CMTHOME`, and all environment variables starting with `TM_` are instead prefixed with `CMT_`
  ([\#211](https://github.com/cometbft/cometbft/issues/211))
- `[p2p]` Reactor `Send`, `TrySend` and `Receive` renamed to `SendEnvelope`,
  `TrySendEnvelope` and `ReceiveEnvelope` to allow metrics to be appended to
  messages and measure bytes sent/received.
  ([\#230](https://github.com/cometbft/cometbft/pull/230))
- Bump minimum Go version to 1.20
  ([\#385](https://github.com/cometbft/cometbft/issues/385))
- [config] The boolean key `fastsync` is deprecated and replaced by
    `block_sync`. ([\#9259](https://github.com/tendermint/tendermint/pull/9259))
    At the same time, `block_sync` is also deprecated. In the next release,
    BlocSync will always be enabled and `block_sync` will be removed.
    ([\#409](https://github.com/cometbft/cometbft/issues/409))
- `[abci]` Make length delimiter encoding consistent
  (`uint64`) between ABCI and P2P wire-level protocols
  ([\#5783](https://github.com/tendermint/tendermint/pull/5783))
- `[abci]` Change the `key` and `value` fields from
  `[]byte` to `string` in the `EventAttribute` type.
  ([\#6403](https://github.com/tendermint/tendermint/pull/6403))
- `[abci/counter]` Delete counter example app
  ([\#6684](https://github.com/tendermint/tendermint/pull/6684))
- `[abci]` Renamed `EvidenceType` to `MisbehaviorType` and `Evidence`
  to `Misbehavior` as a more accurate label of their contents.
  ([\#8216](https://github.com/tendermint/tendermint/pull/8216))
- `[abci]` Added cli commands for `PrepareProposal` and `ProcessProposal`.
  ([\#8656](https://github.com/tendermint/tendermint/pull/8656))
- `[abci]` Added cli commands for `PrepareProposal` and `ProcessProposal`.
  ([\#8901](https://github.com/tendermint/tendermint/pull/8901))
- `[abci]` Renamed `LastCommitInfo` to `CommitInfo` in preparation for vote
  extensions. ([\#9122](https://github.com/tendermint/tendermint/pull/9122))
- Change spelling from British English to American. Rename
  `Subscription.Cancelled()` to `Subscription.Canceled()` in `libs/pubsub`
  ([\#9144](https://github.com/tendermint/tendermint/pull/9144))
- `[abci]` Removes unused Response/Request `SetOption` from ABCI
  ([\#9145](https://github.com/tendermint/tendermint/pull/9145))
- `[config]` Rename the fastsync section and the
  fast\_sync key blocksync and block\_sync respectively
  ([\#9259](https://github.com/tendermint/tendermint/pull/9259))
- `[types]` Reduce the use of protobuf types in core logic. `ConsensusParams`,
  `BlockParams`, `ValidatorParams`, `EvidenceParams`, `VersionParams` have
  become native types.  They still utilize protobuf when being sent over
  the wire or written to disk.  Moved `ValidateConsensusParams` inside
  (now native type) `ConsensusParams`, and renamed it to `ValidateBasic`.
  ([\#9287](https://github.com/tendermint/tendermint/pull/9287))
- `[abci/params]` Deduplicate `ConsensusParams` and `BlockParams` so
  only `types` proto definitions are use. Remove `TimeIotaMs` and use
  a hard-coded 1 millisecond value to ensure monotonically increasing
  block times. Rename `AppVersion` to `App` so as to not stutter.
  ([\#9287](https://github.com/tendermint/tendermint/pull/9287))
- `[abci]` New ABCI methods `PrepareProposal` and `ProcessProposal` which give
  the app control over transactions proposed and allows for verification of
  proposed blocks. ([\#9301](https://github.com/tendermint/tendermint/pull/9301))

### BUG FIXES

- `[consensus]` Fixed a busy loop that happened when sending of a block part failed by sleeping in case of error.
  ([\#4](https://github.com/informalsystems/tendermint/pull/4))
- `[state/kvindexer]` Fixed the default behaviour of the kvindexer to index and
  query attributes by events in which they occur. In 0.34.25 this was mitigated
  by a separated RPC flag. @jmalicevic
  ([\#77](https://github.com/cometbft/cometbft/pull/77))
- `[state/kvindexer]` Resolved crashes when event values contained slashes,
  introduced after adding event sequences in
  [\#77](https://github.com/cometbft/cometbft/pull/77). @jmalicevic
  ([\#382](https://github.com/cometbft/cometbft/pull/382))
- `[consensus]` ([\#386](https://github.com/cometbft/cometbft/pull/386)) Short-term fix for the case when `needProofBlock` cannot find previous block meta by defaulting to the creation of a new proof block. (@adizere)
  - Special thanks to the [Vega.xyz](https://vega.xyz/) team, and in particular to Zohar (@ze97286), for reporting the problem and working with us to get to a fix.
- `[docker]` enable cross platform build using docker buildx
  ([\#9073](https://github.com/tendermint/tendermint/pull/9073))
- `[consensus]` fix round number of `enterPropose`
  when handling `RoundStepNewRound` timeout.
  ([\#9229](https://github.com/tendermint/tendermint/pull/9229))
- `[docker]` ensure Docker image uses consistent version of Go
  ([\#9462](https://github.com/tendermint/tendermint/pull/9462))
- `[p2p]` prevent peers who have errored from being added to `peer_set`
  ([\#9500](https://github.com/tendermint/tendermint/pull/9500))
- `[blocksync]` handle the case when the sending
  queue is full: retry block request after a timeout
  ([\#9518](https://github.com/tendermint/tendermint/pull/9518))

### FEATURES

- `[abci]` New ABCI methods `PrepareProposal` and `ProcessProposal` which give
  the app control over transactions proposed and allows for verification of
  proposed blocks. ([\#9301](https://github.com/tendermint/tendermint/pull/9301))

### IMPROVEMENTS

- `[e2e]` Add functionality for uncoordinated (minor) upgrades
  ([\#56](https://github.com/tendermint/tendermint/pull/56))
- `[tools/tm-signer-harness]` Remove the folder as it is unused
  ([\#136](https://github.com/cometbft/cometbft/issues/136))
- `[p2p]` Reactor `Send`, `TrySend` and `Receive` renamed to `SendEnvelope`,
  `TrySendEnvelope` and `ReceiveEnvelope` to allow metrics to be appended to
  messages and measure bytes sent/received.
  ([\#230](https://github.com/cometbft/cometbft/pull/230))
- `[abci]` Added `AbciVersion` to `RequestInfo` allowing
  applications to check ABCI version when connecting to CometBFT.
  ([\#5706](https://github.com/tendermint/tendermint/pull/5706))
- `[cli]` add `--hard` flag to rollback command (and a boolean to the `RollbackState` method). This will rollback
   state and remove the last block. This command can be triggered multiple times. The application must also rollback
   state to the same height.
  ([\#9171](https://github.com/tendermint/tendermint/pull/9171))
- `[crypto]` Update to use btcec v2 and the latest btcutil.
  ([\#9250](https://github.com/tendermint/tendermint/pull/9250))
- `[rpc]` Added `header` and `header_by_hash` queries to the RPC client
  ([\#9276](https://github.com/tendermint/tendermint/pull/9276))
- `[proto]` Migrate from `gogo/protobuf` to `cosmos/gogoproto`
  ([\#9356](https://github.com/tendermint/tendermint/pull/9356))
- `[rpc]` Enable caching of RPC responses
  ([\#9650](https://github.com/tendermint/tendermint/pull/9650))
- `[consensus]` Save peer LastCommit correctly to achieve 50% reduction in gossiped precommits.
  ([\#9760](https://github.com/tendermint/tendermint/pull/9760))

## v0.34.27

*Feb 27, 2023*

This is the first official release of CometBFT - a fork of [Tendermint
Core](https://github.com/tendermint/tendermint). This particular release is
intended to be compatible with the Tendermint Core v0.34 release series.

For details as to how to upgrade to CometBFT from Tendermint Core, please see
our [upgrading guidelines](./UPGRADING.md).

If you have any questions, comments, concerns or feedback on this release, we
would love to hear from you! Please contact us via [GitHub
Discussions](https://github.com/cometbft/cometbft/discussions),
[Discord](https://discord.gg/cosmosnetwork) (in the `#cometbft` channel) or
[Telegram](https://t.me/CometBFT).

Special thanks to @wcsiu, @ze97286, @faddat and @JayT106 for their contributions
to this release!

### BREAKING CHANGES

- Rename binary to `cometbft` and Docker image to `cometbft/cometbft`
  ([\#152](https://github.com/cometbft/cometbft/pull/152))
- The `TMHOME` environment variable was renamed to `CMTHOME`, and all
  environment variables starting with `TM_` are instead prefixed with `CMT_`
  ([\#211](https://github.com/cometbft/cometbft/issues/211))
- Use Go 1.19 to build CometBFT, since Go 1.18 has reached end-of-life.
  ([\#360](https://github.com/cometbft/cometbft/issues/360))

### BUG FIXES

- `[consensus]` Fixed a busy loop that happened when sending of a block part
  failed by sleeping in case of error.
  ([\#4](https://github.com/informalsystems/tendermint/pull/4))
- `[state/kvindexer]` Resolved crashes when event values contained slashes,
  introduced after adding event sequences.
  (\#[383](https://github.com/cometbft/cometbft/pull/383): @jmalicevic)
- `[consensus]` Short-term fix for the case when `needProofBlock` cannot find
  previous block meta by defaulting to the creation of a new proof block.
  ([\#386](https://github.com/cometbft/cometbft/pull/386): @adizere)
  - Special thanks to the [Vega.xyz](https://vega.xyz/) team, and in particular
    to Zohar (@ze97286), for reporting the problem and working with us to get to
    a fix.
- `[p2p]` Correctly use non-blocking `TrySendEnvelope` method when attempting to
  send messages, as opposed to the blocking `SendEnvelope` method. It is unclear
  whether this has a meaningful impact on P2P performance, but this patch does
  correct the underlying behaviour to what it should be
  ([tendermint/tendermint\#9936](https://github.com/tendermint/tendermint/pull/9936))

### DEPENDENCIES

- Replace [tm-db](https://github.com/tendermint/tm-db) with
  [cometbft-db](https://github.com/cometbft/cometbft-db)
  ([\#160](https://github.com/cometbft/cometbft/pull/160))
- Bump tm-load-test to v1.3.0 to remove implicit dependency on Tendermint Core
  ([\#165](https://github.com/cometbft/cometbft/pull/165))
- `[crypto]` Update to use btcec v2 and the latest btcutil
  ([tendermint/tendermint\#9787](https://github.com/tendermint/tendermint/pull/9787):
  @wcsiu)

### FEATURES

- `[rpc]` Add `match_event` query parameter to indicate to the RPC that it
  should match events _within_ attributes, not only within a height
  ([tendermint/tendermint\#9759](https://github.com/tendermint/tendermint/pull/9759))

### IMPROVEMENTS

- `[e2e]` Add functionality for uncoordinated (minor) upgrades
  ([\#56](https://github.com/tendermint/tendermint/pull/56))
- `[tools/tm-signer-harness]` Remove the folder as it is unused
  ([\#136](https://github.com/cometbft/cometbft/issues/136))
- Append the commit hash to the version of CometBFT being built
  ([\#204](https://github.com/cometbft/cometbft/pull/204))
- `[mempool/v1]` Suppress "rejected bad transaction" in priority mempool logs by
  reducing log level from info to debug
  ([\#314](https://github.com/cometbft/cometbft/pull/314): @JayT106)
- `[consensus]` Add `consensus_block_gossip_parts_received` and
  `consensus_step_duration_seconds` metrics in order to aid in investigating the
  impact of database compaction on consensus performance
  ([tendermint/tendermint\#9733](https://github.com/tendermint/tendermint/pull/9733))
- `[state/kvindexer]` Add `match.event` keyword to support condition evaluation
  based on the event the attributes belong to
  ([tendermint/tendermint\#9759](https://github.com/tendermint/tendermint/pull/9759))
- `[p2p]` Reduce log spam through reducing log level of "Dialing peer" and
  "Added peer" messages from info to debug
  ([tendermint/tendermint\#9764](https://github.com/tendermint/tendermint/pull/9764):
  @faddat)
- `[consensus]` Reduce bandwidth consumption of consensus votes by roughly 50%
  through fixing a small logic bug
  ([tendermint/tendermint\#9776](https://github.com/tendermint/tendermint/pull/9776))

---

CometBFT is a fork of [Tendermint Core](https://github.com/tendermint/tendermint) as of late December 2022.

## Bug bounty

Friendly reminder, we have a [bug bounty program](https://hackerone.com/cosmos).

## Previous changes

For changes released before the creation of CometBFT, please refer to the Tendermint Core [CHANGELOG.md](https://github.com/tendermint/tendermint/blob/a9feb1c023e172b542c972605311af83b777855b/CHANGELOG.md).
<|MERGE_RESOLUTION|>--- conflicted
+++ resolved
@@ -1,7 +1,12 @@
 # CHANGELOG
 
-<<<<<<< HEAD
 ## Osmosis Specific Info
+
+## v28
+
+## [v0.38.17-v27-osmo-1](https://github.com/osmosis-labs/cometbft/releases/tag/v0.38.17-v28-osmo-1)
+
+This v0.38.17 branch was created at the [](https://github.com/cometbft/cometbft/commit/) commit of the [v0.38.17](https://github.com/cometbft/cometbft/releases/tag/v0.38.17) tag. If you catch this fork up with the latest changes from upstream, please start at the commit after the one mentioned above, and work your way to the tip (or desired commit) of the upstream branch. Then, update this message with the new commit hash. Also, when you add a new PRs to this branch on Osmosis and it is not yet upstreamed, make sure you add it both directly below AND in the respective release section of this file.
 
 ## v27
 
@@ -82,7 +87,7 @@
 * [#142](https://github.com/osmosis-labs/cometbft/pull/142) feat(p2p): render HasChannel(chID) is a public p2p.Peer method (#3510) #142
 * [#143](https://github.com/osmosis-labs/cometbft/pull/143) fix: comment out expensive debug logs #143
 * [#f2f9426](https://github.com/osmosis-labs/cometbft/commit/f2f9426c6985f2ea63ceb879c26858cf7f42f186) perf(blocksync): Parallelize logic for receiving a block from a peer. (backport cometbft#3554) (cometbft#3592)
-=======
+
 ## v0.38.17
 
 *February 3, 2025*
@@ -116,7 +121,6 @@
 - `[mocks]` Mockery `v2.49.0` broke the mocks. We had to add a `.mockery.yaml` to
 properly handle this change.
   ([\#4521](https://github.com/cometbft/cometbft/pull/4521))
->>>>>>> d03254d3
 
 ## v0.38.15
 

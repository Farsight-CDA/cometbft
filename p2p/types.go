package p2p

import (
	"github.com/cosmos/gogoproto/proto"

	tmp2p "github.com/cometbft/cometbft/api/cometbft/p2p/v1"
	ni "github.com/cometbft/cometbft/p2p/internal/nodeinfo"
<<<<<<< HEAD
	"github.com/cometbft/cometbft/p2p/nodekey"
	"github.com/cometbft/cometbft/p2p/transport"
=======
	"github.com/cometbft/cometbft/p2p/internal/nodekey"
	"github.com/cometbft/cometbft/p2p/transport/tcp/conn"
>>>>>>> c4511502
	"github.com/cometbft/cometbft/types"
)

type (
	// ConnState describes the state of a connection.
	ConnState = transport.ConnState
	// SendError is an error emitted by Peer#TrySend.
	//
	// If the send queue is full, Full() returns true.
	SendError = transport.WriteError
	// ID is the unique identifier for a peer.
	ID = nodekey.ID
	// NodeKey is the node key.
	NodeKey = nodekey.NodeKey

	// NodeInfo is the information about a peer.
	NodeInfo = ni.NodeInfo
	// NodeInfoDefault is the default implementation of NodeInfo.
	NodeInfoDefault = ni.Default
	// NodeInfoDefaultOther is the default implementation of NodeInfo for other peers.
	NodeInfoDefaultOther = ni.DefaultOther
	// ProtocolVersion is the protocol version for the software.
	ProtocolVersion = ni.ProtocolVersion
)

// Envelope contains a message with sender routing info.
type Envelope struct {
	Src       Peer          // sender (empty if outbound)
	Message   proto.Message // message payload
	ChannelID byte
}

var (
	_ types.Wrapper = &tmp2p.PexRequest{}
	_ types.Wrapper = &tmp2p.PexAddrs{}
<<<<<<< HEAD
)
=======
)

// StreamDescriptor describes a data stream. This could be a substream within a
// multiplexed TCP connection, QUIC stream, etc.
type StreamDescriptor interface {
	// StreamID returns the ID of the stream.
	StreamID() byte
	// MessageType returns the type of the message sent/received on this stream.
	MessageType() proto.Message
}

// LoadOrGenNodeKey loads a node key from the given path or generates a new one.
func LoadOrGenNodeKey(path string) (*nodekey.NodeKey, error) {
	return nodekey.LoadOrGen(path)
}

// LoadNodeKey loads a node key from the given path.
func LoadNodeKey(path string) (*nodekey.NodeKey, error) {
	return nodekey.Load(path)
}
>>>>>>> c4511502
<|MERGE_RESOLUTION|>--- conflicted
+++ resolved
@@ -5,13 +5,8 @@
 
 	tmp2p "github.com/cometbft/cometbft/api/cometbft/p2p/v1"
 	ni "github.com/cometbft/cometbft/p2p/internal/nodeinfo"
-<<<<<<< HEAD
-	"github.com/cometbft/cometbft/p2p/nodekey"
+	"github.com/cometbft/cometbft/p2p/internal/nodekey"
 	"github.com/cometbft/cometbft/p2p/transport"
-=======
-	"github.com/cometbft/cometbft/p2p/internal/nodekey"
-	"github.com/cometbft/cometbft/p2p/transport/tcp/conn"
->>>>>>> c4511502
 	"github.com/cometbft/cometbft/types"
 )
 
@@ -47,19 +42,7 @@
 var (
 	_ types.Wrapper = &tmp2p.PexRequest{}
 	_ types.Wrapper = &tmp2p.PexAddrs{}
-<<<<<<< HEAD
 )
-=======
-)
-
-// StreamDescriptor describes a data stream. This could be a substream within a
-// multiplexed TCP connection, QUIC stream, etc.
-type StreamDescriptor interface {
-	// StreamID returns the ID of the stream.
-	StreamID() byte
-	// MessageType returns the type of the message sent/received on this stream.
-	MessageType() proto.Message
-}
 
 // LoadOrGenNodeKey loads a node key from the given path or generates a new one.
 func LoadOrGenNodeKey(path string) (*nodekey.NodeKey, error) {
@@ -69,5 +52,4 @@
 // LoadNodeKey loads a node key from the given path.
 func LoadNodeKey(path string) (*nodekey.NodeKey, error) {
 	return nodekey.Load(path)
-}
->>>>>>> c4511502
+}
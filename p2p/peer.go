--- conflicted
+++ resolved
@@ -197,11 +197,7 @@
 	return p
 }
 
-<<<<<<< HEAD
 func (p *peer) streamReadLoop(streamID byte, stream transport.Stream) {
-=======
-func (p *peer) onReceive(streamID byte, bz []byte) {
->>>>>>> 0d3eda0b
 	defer func() {
 		if r := recover(); r != nil {
 			p.Logger.Error("Peer panicked", "err", r, "stack", string(debug.Stack()))
@@ -210,17 +206,13 @@
 	}()
 
 	var (
-<<<<<<< HEAD
 		// TODO: read value from p.streamInfoByStreamID
 		buf     = make([]byte, 1024*1024*2)
-=======
->>>>>>> 0d3eda0b
 		reactor = p.streamInfoByStreamID[streamID].reactor
 		msgType = p.streamInfoByStreamID[streamID].msgType
 		logger  = p.Logger.With("stream", streamID)
 	)
 
-<<<<<<< HEAD
 	for {
 		if !p.IsRunning() {
 			return
@@ -263,7 +255,22 @@
 			Message:   msg,
 		})
 	}
-=======
+}
+
+func (p *peer) onReceive(streamID byte, bz []byte) {
+	defer func() {
+		if r := recover(); r != nil {
+			p.Logger.Error("Peer panicked", "err", r, "stack", string(debug.Stack()))
+			p.onPeerError(p, r)
+		}
+	}()
+
+	var (
+		reactor = p.streamInfoByStreamID[streamID].reactor
+		msgType = p.streamInfoByStreamID[streamID].msgType
+		logger  = p.Logger.With("stream", streamID)
+	)
+
 	if !p.IsRunning() {
 		return
 	}
@@ -294,7 +301,6 @@
 		Src:       p,
 		Message:   msg,
 	})
->>>>>>> 0d3eda0b
 }
 
 // String representation.
@@ -340,14 +346,10 @@
 		if err := mconn.Start(); err != nil {
 			return fmt.Errorf("starting MConnection: %w", err)
 		}
-<<<<<<< HEAD
-	}
-
-	// TODO: establish priority for reading from streams (consensus -> evidence -> mempool).
-	for streamID, stream := range p.streams {
-		go p.streamReadLoop(streamID, stream)
-=======
->>>>>>> 0d3eda0b
+	} else {
+		for streamID, stream := range p.streams {
+			go p.streamReadLoop(streamID, stream)
+		}
 	}
 
 	go p.eventLoop()
@@ -411,11 +413,7 @@
 		// This should never happen.
 		return fmt.Errorf("stream %d not found", e.ChannelID)
 	}
-<<<<<<< HEAD
-	err := p.send(e.Message, stream.Write /* blocking */)
-=======
 	err := p.send(e, stream.Write /* blocking */)
->>>>>>> 0d3eda0b
 	if err != nil {
 		p.Logger.Error("Send", "err", err)
 		return err
@@ -434,12 +432,7 @@
 		// This should never happen.
 		return fmt.Errorf("stream %d not found", e.ChannelID)
 	}
-<<<<<<< HEAD
-
-	err := p.send(e.Message, stream.TryWrite /* non-blocking */)
-=======
 	err := p.send(e, stream.TryWrite /* non-blocking */)
->>>>>>> 0d3eda0b
 	if err != nil {
 		if e, ok := err.(transport.WriteError); ok && e.Full() {
 			p.Logger.Debug("Send", "err", err)
@@ -452,23 +445,6 @@
 	return nil
 }
 
-<<<<<<< HEAD
-func (p *peer) send(msg proto.Message, writeFn func([]byte) (int, error)) error {
-	if !p.IsRunning() {
-		return nil
-	}
-
-	msgType := getMsgType(msg)
-	if w, ok := msg.(types.Wrapper); ok {
-		msg = w.Wrap()
-	}
-
-	msgBytes, err := proto.Marshal(msg)
-	if err != nil {
-		return fmt.Errorf("proto.Marshal: %w", err)
-	}
-
-=======
 func (p *peer) send(e Envelope, writeFn func([]byte) (int, error)) error {
 	if !p.IsRunning() {
 		return errors.New("peer not running")
@@ -479,16 +455,11 @@
 	if err != nil {
 		return err
 	}
->>>>>>> 0d3eda0b
 	n, err := writeFn(msgBytes)
 	if err != nil {
 		return err
 	} else if n != len(msgBytes) {
-<<<<<<< HEAD
-		// Should never happen in the current implementation.
-=======
 		// Should never happen in the current TCP implementation.
->>>>>>> 0d3eda0b
 		return fmt.Errorf("incomplete write: got %d, wanted %d", n, len(msgBytes))
 	}
 

--- conflicted
+++ resolved
@@ -3,12 +3,8 @@
 package mocks
 
 import (
-<<<<<<< HEAD
 	context "context"
 
-=======
-	abcicli "github.com/cometbft/cometbft/abci/client"
->>>>>>> c67d2f78
 	mock "github.com/stretchr/testify/mock"
 
 	types "github.com/cometbft/cometbft/abci/types"
@@ -23,17 +19,12 @@
 func (_m *AppConnConsensus) Commit(_a0 context.Context) (*types.ResponseCommit, error) {
 	ret := _m.Called(_a0)
 
-<<<<<<< HEAD
 	var r0 *types.ResponseCommit
+	var r1 error
+	if rf, ok := ret.Get(0).(func(context.Context) (*types.ResponseCommit, error)); ok {
+		return rf(_a0)
+	}
 	if rf, ok := ret.Get(0).(func(context.Context) *types.ResponseCommit); ok {
-=======
-	var r0 *types.ResponseBeginBlock
-	var r1 error
-	if rf, ok := ret.Get(0).(func(types.RequestBeginBlock) (*types.ResponseBeginBlock, error)); ok {
-		return rf(_a0)
-	}
-	if rf, ok := ret.Get(0).(func(types.RequestBeginBlock) *types.ResponseBeginBlock); ok {
->>>>>>> c67d2f78
 		r0 = rf(_a0)
 	} else {
 		if ret.Get(0) != nil {
@@ -41,12 +32,7 @@
 		}
 	}
 
-<<<<<<< HEAD
-	var r1 error
 	if rf, ok := ret.Get(1).(func(context.Context) error); ok {
-=======
-	if rf, ok := ret.Get(1).(func(types.RequestBeginBlock) error); ok {
->>>>>>> c67d2f78
 		r1 = rf(_a0)
 	} else {
 		r1 = ret.Error(1)
@@ -59,31 +45,11 @@
 func (_m *AppConnConsensus) Error() error {
 	ret := _m.Called()
 
-<<<<<<< HEAD
 	var r0 error
 	if rf, ok := ret.Get(0).(func() error); ok {
 		r0 = rf()
 	} else {
 		r0 = ret.Error(0)
-=======
-	var r0 *types.ResponseCommit
-	var r1 error
-	if rf, ok := ret.Get(0).(func() (*types.ResponseCommit, error)); ok {
-		return rf()
-	}
-	if rf, ok := ret.Get(0).(func() *types.ResponseCommit); ok {
-		r0 = rf()
-	} else {
-		if ret.Get(0) != nil {
-			r0 = ret.Get(0).(*types.ResponseCommit)
-		}
-	}
-
-	if rf, ok := ret.Get(1).(func() error); ok {
-		r1 = rf()
-	} else {
-		r1 = ret.Error(1)
->>>>>>> c67d2f78
 	}
 
 	return r0
@@ -94,6 +60,10 @@
 	ret := _m.Called(_a0, _a1)
 
 	var r0 *types.ResponseExtendVote
+	var r1 error
+	if rf, ok := ret.Get(0).(func(context.Context, *types.RequestExtendVote) (*types.ResponseExtendVote, error)); ok {
+		return rf(_a0, _a1)
+	}
 	if rf, ok := ret.Get(0).(func(context.Context, *types.RequestExtendVote) *types.ResponseExtendVote); ok {
 		r0 = rf(_a0, _a1)
 	} else {
@@ -102,7 +72,6 @@
 		}
 	}
 
-	var r1 error
 	if rf, ok := ret.Get(1).(func(context.Context, *types.RequestExtendVote) error); ok {
 		r1 = rf(_a0, _a1)
 	} else {
@@ -116,33 +85,21 @@
 func (_m *AppConnConsensus) FinalizeBlock(_a0 context.Context, _a1 *types.RequestFinalizeBlock) (*types.ResponseFinalizeBlock, error) {
 	ret := _m.Called(_a0, _a1)
 
-<<<<<<< HEAD
 	var r0 *types.ResponseFinalizeBlock
+	var r1 error
+	if rf, ok := ret.Get(0).(func(context.Context, *types.RequestFinalizeBlock) (*types.ResponseFinalizeBlock, error)); ok {
+		return rf(_a0, _a1)
+	}
 	if rf, ok := ret.Get(0).(func(context.Context, *types.RequestFinalizeBlock) *types.ResponseFinalizeBlock); ok {
 		r0 = rf(_a0, _a1)
-=======
-	var r0 *types.ResponseEndBlock
-	var r1 error
-	if rf, ok := ret.Get(0).(func(types.RequestEndBlock) (*types.ResponseEndBlock, error)); ok {
-		return rf(_a0)
-	}
-	if rf, ok := ret.Get(0).(func(types.RequestEndBlock) *types.ResponseEndBlock); ok {
-		r0 = rf(_a0)
->>>>>>> c67d2f78
 	} else {
 		if ret.Get(0) != nil {
 			r0 = ret.Get(0).(*types.ResponseFinalizeBlock)
 		}
 	}
 
-<<<<<<< HEAD
-	var r1 error
 	if rf, ok := ret.Get(1).(func(context.Context, *types.RequestFinalizeBlock) error); ok {
 		r1 = rf(_a0, _a1)
-=======
-	if rf, ok := ret.Get(1).(func(types.RequestEndBlock) error); ok {
-		r1 = rf(_a0)
->>>>>>> c67d2f78
 	} else {
 		r1 = ret.Error(1)
 	}
@@ -155,31 +112,20 @@
 	ret := _m.Called(_a0, _a1)
 
 	var r0 *types.ResponseInitChain
-<<<<<<< HEAD
+	var r1 error
+	if rf, ok := ret.Get(0).(func(context.Context, *types.RequestInitChain) (*types.ResponseInitChain, error)); ok {
+		return rf(_a0, _a1)
+	}
 	if rf, ok := ret.Get(0).(func(context.Context, *types.RequestInitChain) *types.ResponseInitChain); ok {
 		r0 = rf(_a0, _a1)
-=======
-	var r1 error
-	if rf, ok := ret.Get(0).(func(types.RequestInitChain) (*types.ResponseInitChain, error)); ok {
-		return rf(_a0)
-	}
-	if rf, ok := ret.Get(0).(func(types.RequestInitChain) *types.ResponseInitChain); ok {
-		r0 = rf(_a0)
->>>>>>> c67d2f78
 	} else {
 		if ret.Get(0) != nil {
 			r0 = ret.Get(0).(*types.ResponseInitChain)
 		}
 	}
 
-<<<<<<< HEAD
-	var r1 error
 	if rf, ok := ret.Get(1).(func(context.Context, *types.RequestInitChain) error); ok {
 		r1 = rf(_a0, _a1)
-=======
-	if rf, ok := ret.Get(1).(func(types.RequestInitChain) error); ok {
-		r1 = rf(_a0)
->>>>>>> c67d2f78
 	} else {
 		r1 = ret.Error(1)
 	}
@@ -192,31 +138,20 @@
 	ret := _m.Called(_a0, _a1)
 
 	var r0 *types.ResponsePrepareProposal
-<<<<<<< HEAD
+	var r1 error
+	if rf, ok := ret.Get(0).(func(context.Context, *types.RequestPrepareProposal) (*types.ResponsePrepareProposal, error)); ok {
+		return rf(_a0, _a1)
+	}
 	if rf, ok := ret.Get(0).(func(context.Context, *types.RequestPrepareProposal) *types.ResponsePrepareProposal); ok {
 		r0 = rf(_a0, _a1)
-=======
-	var r1 error
-	if rf, ok := ret.Get(0).(func(types.RequestPrepareProposal) (*types.ResponsePrepareProposal, error)); ok {
-		return rf(_a0)
-	}
-	if rf, ok := ret.Get(0).(func(types.RequestPrepareProposal) *types.ResponsePrepareProposal); ok {
-		r0 = rf(_a0)
->>>>>>> c67d2f78
 	} else {
 		if ret.Get(0) != nil {
 			r0 = ret.Get(0).(*types.ResponsePrepareProposal)
 		}
 	}
 
-<<<<<<< HEAD
-	var r1 error
 	if rf, ok := ret.Get(1).(func(context.Context, *types.RequestPrepareProposal) error); ok {
 		r1 = rf(_a0, _a1)
-=======
-	if rf, ok := ret.Get(1).(func(types.RequestPrepareProposal) error); ok {
-		r1 = rf(_a0)
->>>>>>> c67d2f78
 	} else {
 		r1 = ret.Error(1)
 	}
@@ -229,31 +164,20 @@
 	ret := _m.Called(_a0, _a1)
 
 	var r0 *types.ResponseProcessProposal
-<<<<<<< HEAD
+	var r1 error
+	if rf, ok := ret.Get(0).(func(context.Context, *types.RequestProcessProposal) (*types.ResponseProcessProposal, error)); ok {
+		return rf(_a0, _a1)
+	}
 	if rf, ok := ret.Get(0).(func(context.Context, *types.RequestProcessProposal) *types.ResponseProcessProposal); ok {
 		r0 = rf(_a0, _a1)
-=======
-	var r1 error
-	if rf, ok := ret.Get(0).(func(types.RequestProcessProposal) (*types.ResponseProcessProposal, error)); ok {
-		return rf(_a0)
-	}
-	if rf, ok := ret.Get(0).(func(types.RequestProcessProposal) *types.ResponseProcessProposal); ok {
-		r0 = rf(_a0)
->>>>>>> c67d2f78
 	} else {
 		if ret.Get(0) != nil {
 			r0 = ret.Get(0).(*types.ResponseProcessProposal)
 		}
 	}
 
-<<<<<<< HEAD
-	var r1 error
 	if rf, ok := ret.Get(1).(func(context.Context, *types.RequestProcessProposal) error); ok {
 		r1 = rf(_a0, _a1)
-=======
-	if rf, ok := ret.Get(1).(func(types.RequestProcessProposal) error); ok {
-		r1 = rf(_a0)
->>>>>>> c67d2f78
 	} else {
 		r1 = ret.Error(1)
 	}
@@ -266,6 +190,10 @@
 	ret := _m.Called(_a0, _a1)
 
 	var r0 *types.ResponseVerifyVoteExtension
+	var r1 error
+	if rf, ok := ret.Get(0).(func(context.Context, *types.RequestVerifyVoteExtension) (*types.ResponseVerifyVoteExtension, error)); ok {
+		return rf(_a0, _a1)
+	}
 	if rf, ok := ret.Get(0).(func(context.Context, *types.RequestVerifyVoteExtension) *types.ResponseVerifyVoteExtension); ok {
 		r0 = rf(_a0, _a1)
 	} else {
@@ -274,7 +202,6 @@
 		}
 	}
 
-	var r1 error
 	if rf, ok := ret.Get(1).(func(context.Context, *types.RequestVerifyVoteExtension) error); ok {
 		r1 = rf(_a0, _a1)
 	} else {

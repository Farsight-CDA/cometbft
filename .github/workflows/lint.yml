--- conflicted
+++ resolved
@@ -22,11 +22,7 @@
       - uses: actions/checkout@v4
       - uses: actions/setup-go@v5
         with:
-<<<<<<< HEAD
-          go-version: "1.21"
-=======
           go-version: '1.22'
->>>>>>> cf7836ad
       - uses: technote-space/get-diff-action@v6
         with:
           PATTERNS: |

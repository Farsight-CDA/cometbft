--- conflicted
+++ resolved
@@ -43,13 +43,11 @@
 	DefaultNodeKeyName  = "node_key.json"
 	DefaultAddrBookName = "addrbook.json"
 
-<<<<<<< HEAD
 	DefaultPruningInterval = 10 * time.Second
-=======
+
 	v0 = "v0"
 	v1 = "v1"
 	v2 = "v2"
->>>>>>> f837a849
 )
 
 // NOTE: Most of the structs & relevant comments + the
@@ -464,7 +462,6 @@
 	}
 	if cfg.MaxSubscriptionClients < 0 {
 		return cmterrors.ErrNegativeField{Field: "max_subscription_clients"}
-
 	}
 	if cfg.MaxSubscriptionsPerClient < 0 {
 		return cmterrors.ErrNegativeField{Field: "max_subscriptions_per_client"}

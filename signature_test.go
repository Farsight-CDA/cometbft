package crypto

import (
	"testing"

	"github.com/stretchr/testify/assert"
)

func TestSignAndValidateEd25519(t *testing.T) {

	privKey := GenPrivKeyEd25519()
	pubKey, err := privKey.PubKey()
	require.Nil(t, err)

	msg := CRandBytes(128)
	sig, err := privKey.Sign(msg)
	require.Nil(t, err)

	// Test the signature
	assert.True(t, pubKey.VerifyBytes(msg, sig))

	// Mutate the signature, just one bit.
	sigEd := sig.(SignatureEd25519)
	sigEd[7] ^= byte(0x01)
	sig = sigEd

	assert.False(t, pubKey.VerifyBytes(msg, sig))
}

func TestSignAndValidateSecp256k1(t *testing.T) {
	privKey := GenPrivKeySecp256k1()
	pubKey, err := privKey.PubKey()
	require.Nil(t, err)

	msg := CRandBytes(128)
	sig, err := privKey.Sign(msg)
	require.Nil(t, err)

	assert.True(t, pubKey.VerifyBytes(msg, sig))

	// Mutate the signature, just one bit.
	sigEd := sig.(SignatureSecp256k1)
	sigEd[3] ^= byte(0x01)
	sig = sigEd

	assert.False(t, pubKey.VerifyBytes(msg, sig))
<<<<<<< HEAD
=======
}

func TestSignatureEncodings(t *testing.T) {
	cases := []struct {
		privKey   PrivKey
		sigSize   int
		sigPrefix amino.PrefixBytes
	}{
		{
			privKey:   GenPrivKeyEd25519(),
			sigSize:   ed25519.SignatureSize,
			sigPrefix: [4]byte{0x3d, 0xa1, 0xdb, 0x2a},
		},
		{
			privKey:   GenPrivKeySecp256k1(),
			sigSize:   0, // unknown
			sigPrefix: [4]byte{0x16, 0xe1, 0xfe, 0xea},
		},
	}

	for _, tc := range cases {
		// note we embed them from the beginning....
		pubKey, err := tc.privKey.PubKey()
		require.Nil(t, err)

		msg := CRandBytes(128)
		sig, err := tc.privKey.Sign(msg)
		require.Nil(t, err)

		// store as amino
		bin, err := cdc.MarshalBinaryBare(sig)
		require.Nil(t, err, "%+v", err)
		if tc.sigSize != 0 {
			// Q: where is 1 byte coming from?
			assert.Equal(t, tc.sigSize+amino.PrefixBytesLen+1, len(bin))
		}
		assert.Equal(t, tc.sigPrefix[:], bin[0:amino.PrefixBytesLen])

		// and back
		sig2 := Signature(nil)
		err = cdc.UnmarshalBinaryBare(bin, &sig2)
		require.Nil(t, err, "%+v", err)
		assert.EqualValues(t, sig, sig2)
		assert.True(t, pubKey.VerifyBytes(msg, sig2))

		/*
			// store as json
			js, err := data.ToJSON(sig)
			require.Nil(t, err, "%+v", err)
			assert.True(t, strings.Contains(string(js), tc.sigName))

			// and back
			sig3 := Signature{}
			err = data.FromJSON(js, &sig3)
			require.Nil(t, err, "%+v", err)
			assert.EqualValues(t, sig, sig3)
			assert.True(t, pubKey.VerifyBytes(msg, sig3))

			// and make sure we can textify it
			text, err := data.ToText(sig)
			require.Nil(t, err, "%+v", err)
			assert.True(t, strings.HasPrefix(text, tc.sigName))
		*/
	}
>>>>>>> e694c309
}<|MERGE_RESOLUTION|>--- conflicted
+++ resolved
@@ -3,6 +3,7 @@
 import (
 	"testing"
 
+	"github.com/stretchr/testify/require"
 	"github.com/stretchr/testify/assert"
 )
 
@@ -44,71 +45,4 @@
 	sig = sigEd
 
 	assert.False(t, pubKey.VerifyBytes(msg, sig))
-<<<<<<< HEAD
-=======
-}
-
-func TestSignatureEncodings(t *testing.T) {
-	cases := []struct {
-		privKey   PrivKey
-		sigSize   int
-		sigPrefix amino.PrefixBytes
-	}{
-		{
-			privKey:   GenPrivKeyEd25519(),
-			sigSize:   ed25519.SignatureSize,
-			sigPrefix: [4]byte{0x3d, 0xa1, 0xdb, 0x2a},
-		},
-		{
-			privKey:   GenPrivKeySecp256k1(),
-			sigSize:   0, // unknown
-			sigPrefix: [4]byte{0x16, 0xe1, 0xfe, 0xea},
-		},
-	}
-
-	for _, tc := range cases {
-		// note we embed them from the beginning....
-		pubKey, err := tc.privKey.PubKey()
-		require.Nil(t, err)
-
-		msg := CRandBytes(128)
-		sig, err := tc.privKey.Sign(msg)
-		require.Nil(t, err)
-
-		// store as amino
-		bin, err := cdc.MarshalBinaryBare(sig)
-		require.Nil(t, err, "%+v", err)
-		if tc.sigSize != 0 {
-			// Q: where is 1 byte coming from?
-			assert.Equal(t, tc.sigSize+amino.PrefixBytesLen+1, len(bin))
-		}
-		assert.Equal(t, tc.sigPrefix[:], bin[0:amino.PrefixBytesLen])
-
-		// and back
-		sig2 := Signature(nil)
-		err = cdc.UnmarshalBinaryBare(bin, &sig2)
-		require.Nil(t, err, "%+v", err)
-		assert.EqualValues(t, sig, sig2)
-		assert.True(t, pubKey.VerifyBytes(msg, sig2))
-
-		/*
-			// store as json
-			js, err := data.ToJSON(sig)
-			require.Nil(t, err, "%+v", err)
-			assert.True(t, strings.Contains(string(js), tc.sigName))
-
-			// and back
-			sig3 := Signature{}
-			err = data.FromJSON(js, &sig3)
-			require.Nil(t, err, "%+v", err)
-			assert.EqualValues(t, sig, sig3)
-			assert.True(t, pubKey.VerifyBytes(msg, sig3))
-
-			// and make sure we can textify it
-			text, err := data.ToText(sig)
-			require.Nil(t, err, "%+v", err)
-			assert.True(t, strings.HasPrefix(text, tc.sigName))
-		*/
-	}
->>>>>>> e694c309
 }
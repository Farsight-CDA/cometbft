package state

import (
	"encoding/binary"
	"errors"
	"fmt"

	"github.com/cosmos/gogoproto/proto"

	dbm "github.com/cometbft/cometbft-db"

	abci "github.com/cometbft/cometbft/abci/types"
	cmtmath "github.com/cometbft/cometbft/libs/math"
	cmtos "github.com/cometbft/cometbft/libs/os"
	cmtstate "github.com/cometbft/cometbft/proto/tendermint/state"
	cmtproto "github.com/cometbft/cometbft/proto/tendermint/types"
	"github.com/cometbft/cometbft/types"
)

const (
	// persist validators every valSetCheckpointInterval blocks to avoid
	// LoadValidators taking too much time.
	// https://github.com/tendermint/tendermint/pull/3438
	// 100000 results in ~ 100ms to get 100 validators (see BenchmarkLoadValidators)
	valSetCheckpointInterval = 100000
)

var (
	ErrKeyNotFound        = errors.New("key not found")
	ErrInvalidHeightValue = errors.New("invalid height value")
)

//------------------------------------------------------------------------

func calcValidatorsKey(height int64) []byte {
	return []byte(fmt.Sprintf("validatorsKey:%v", height))
}

func calcConsensusParamsKey(height int64) []byte {
	return []byte(fmt.Sprintf("consensusParamsKey:%v", height))
}

func calcABCIResponsesKey(height int64) []byte {
	return []byte(fmt.Sprintf("abciResponsesKey:%v", height))
}

//----------------------

var (
	lastABCIResponseKey              = []byte("lastABCIResponseKey")
	lastABCIResponsesRetainHeightKey = []byte("lastABCIResponsesRetainHeight")
)

//go:generate ../scripts/mockery_generate.sh Store

// Store defines the state store interface
//
// It is used to retrieve current state and save and load ABCI responses,
// validators and consensus parameters
type Store interface {
<<<<<<< HEAD
	// LoadFromDBOrGenesisFile loads the most recent state.
	// If the chain is new it will use the genesis file from the provided genesis file path as the current state.
	LoadFromDBOrGenesisFile(filename string) (State, error)
	// LoadFromDBOrGenesisDoc loads the most recent state.
	// If the chain is new it will use the genesis doc as the current state.
	LoadFromDBOrGenesisDoc(doc *types.GenesisDoc) (State, error)
=======
>>>>>>> ae9826ed
	// Load loads the current state of the blockchain
	Load() (State, error)
	// LoadValidators loads the validator set at a given height
	LoadValidators(height int64) (*types.ValidatorSet, error)
	// LoadFinalizeBlockResponse loads the abciResponse for a given height
	LoadFinalizeBlockResponse(height int64) (*abci.ResponseFinalizeBlock, error)
	// LoadLastABCIResponse loads the last abciResponse for a given height
	LoadLastFinalizeBlockResponse(height int64) (*abci.ResponseFinalizeBlock, error)
	// LoadConsensusParams loads the consensus params for a given height
	LoadConsensusParams(height int64) (types.ConsensusParams, error)
	// Save overwrites the previous state with the updated one
	Save(state State) error
	// SaveFinalizeBlockResponse saves ABCIResponses for a given height
	SaveFinalizeBlockResponse(height int64, res *abci.ResponseFinalizeBlock) error
	// Bootstrap is used for bootstrapping state when not starting from a initial height.
	Bootstrap(state State) error
	// PruneStates takes the height from which to start pruning and which height stop at
	PruneStates(fromHeight, toHeight, evidenceThresholdHeight int64) error
	// PruneABCIResponses will prune all ABCI responses below the given height.
	PruneABCIResponses(targetRetainHeight int64) (int64, int64, error)
	// SaveApplicationRetainHeight persists the application retain height from the application
	SaveApplicationRetainHeight(height int64) error
	// GetApplicationRetainHeight returns the retain height set by the application
	GetApplicationRetainHeight() (int64, error)
	// SaveCompanionBlockRetainHeight saves the retain height set by the data companion
	SaveCompanionBlockRetainHeight(height int64) error
	// GetCompanionBlockRetainHeight returns the retain height set by the data companion
	GetCompanionBlockRetainHeight() (int64, error)
	// SaveABCIResRetainHeight persists the retain height for ABCI results set by the data companion
	SaveABCIResRetainHeight(height int64) error
	// GetABCIResRetainHeight returns the last saved retain height for ABCI results set by the data companion
	GetABCIResRetainHeight() (int64, error)
	// Close closes the connection with the database
	Close() error
}

// dbStore wraps a db (github.com/cometbft/cometbft-db)
type dbStore struct {
	db dbm.DB

	StoreOptions
}

type StoreOptions struct {
	// DiscardABCIResponses determines whether or not the store
	// retains all ABCIResponses. If DiscardABCIResponses is enabled,
	// the store will maintain only the response object from the latest
	// height.
	DiscardABCIResponses bool
}

var _ Store = (*dbStore)(nil)

// NewStore creates the dbStore of the state pkg.
func NewStore(db dbm.DB, options StoreOptions) Store {
	return dbStore{db, options}
}

// LoadStateFromDBOrGenesisFile loads the most recent state from the database,
// or creates a new one from the given genesisFilePath.
func (store dbStore) LoadFromDBOrGenesisFile(genesisFilePath string) (State, error) {
	state, err := store.Load()
	if err != nil {
		return State{}, err
	}
	if state.IsEmpty() {
		var err error
		state, err = MakeGenesisStateFromFile(genesisFilePath)
		if err != nil {
			return state, err
		}
	}

	return state, nil
}

// LoadStateFromDBOrGenesisDoc loads the most recent state from the database,
// or creates a new one from the given genesisDoc.
func (store dbStore) LoadFromDBOrGenesisDoc(genesisDoc *types.GenesisDoc) (State, error) {
	state, err := store.Load()
	if err != nil {
		return State{}, err
	}

	if state.IsEmpty() {
		var err error
		state, err = MakeGenesisState(genesisDoc)
		if err != nil {
			return state, err
		}
	}

	return state, nil
}

// LoadState loads the State from the database.
func (store dbStore) Load() (State, error) {
	return store.loadState(stateKey)
}

func (store dbStore) loadState(key []byte) (state State, err error) {
	buf, err := store.db.Get(key)
	if err != nil {
		return state, err
	}
	if len(buf) == 0 {
		return state, nil
	}

	sp := new(cmtstate.State)

	err = proto.Unmarshal(buf, sp)
	if err != nil {
		// DATA HAS BEEN CORRUPTED OR THE SPEC HAS CHANGED
		cmtos.Exit(fmt.Sprintf(`LoadState: Data has been corrupted or its spec has changed:
		%v\n`, err))
	}

	sm, err := FromProto(sp)
	if err != nil {
		return state, err
	}
	return *sm, nil
}

// Save persists the State, the ValidatorsInfo, and the ConsensusParamsInfo to the database.
// This flushes the writes (e.g. calls SetSync).
func (store dbStore) Save(state State) error {
	return store.save(state, stateKey)
}

func (store dbStore) save(state State, key []byte) error {
	nextHeight := state.LastBlockHeight + 1
	// If first block, save validators for the block.
	if nextHeight == 1 {
		nextHeight = state.InitialHeight
		// This extra logic due to validator set changes being delayed 1 block.
		// It may get overwritten due to InitChain validator updates.
		if err := store.saveValidatorsInfo(nextHeight, nextHeight, state.Validators); err != nil {
			return err
		}
	}
	// Save next validators.
	if err := store.saveValidatorsInfo(nextHeight+1, state.LastHeightValidatorsChanged, state.NextValidators); err != nil {
		return err
	}

	// Save next consensus params.
	if err := store.saveConsensusParamsInfo(nextHeight,
		state.LastHeightConsensusParamsChanged, state.ConsensusParams); err != nil {
		return err
	}
	err := store.db.SetSync(key, state.Bytes())
	if err != nil {
		return err
	}

	return nil
}

// BootstrapState saves a new state, used e.g. by state sync when starting from non-zero height.
func (store dbStore) Bootstrap(state State) error {
	height := state.LastBlockHeight + 1
	if height == 1 {
		height = state.InitialHeight
	}

	if height > 1 && !state.LastValidators.IsNilOrEmpty() {
		if err := store.saveValidatorsInfo(height-1, height-1, state.LastValidators); err != nil {
			return err
		}
	}

	if err := store.saveValidatorsInfo(height, height, state.Validators); err != nil {
		return err
	}

	if err := store.saveValidatorsInfo(height+1, height+1, state.NextValidators); err != nil {
		return err
	}

	if err := store.saveConsensusParamsInfo(height,
		state.LastHeightConsensusParamsChanged, state.ConsensusParams); err != nil {
		return err
	}

	return store.db.SetSync(stateKey, state.Bytes())
}

// PruneStates deletes states between the given heights (including from, excluding to). It is not
// guaranteed to delete all states, since the last checkpointed state and states being pointed to by
// e.g. `LastHeightChanged` must remain. The state at to must also exist.
//
// The from parameter is necessary since we can't do a key scan in a performant way due to the key
// encoding not preserving ordering: https://github.com/tendermint/tendermint/issues/4567
// This will cause some old states to be left behind when doing incremental partial prunes,
// specifically older checkpoints and LastHeightChanged targets.
func (store dbStore) PruneStates(from int64, to int64, evidenceThresholdHeight int64) error {
	if from <= 0 || to <= 0 {
		return fmt.Errorf("from height %v and to height %v must be greater than 0", from, to)
	}
	if from >= to {
		return fmt.Errorf("from height %v must be lower than to height %v", from, to)
	}

	valInfo, err := loadValidatorsInfo(store.db, min(to, evidenceThresholdHeight))
	if err != nil {
		return fmt.Errorf("validators at height %v not found: %w", to, err)
	}
	paramsInfo, err := store.loadConsensusParamsInfo(to)
	if err != nil {
		return fmt.Errorf("consensus params at height %v not found: %w", to, err)
	}

	keepVals := make(map[int64]bool)
	if valInfo.ValidatorSet == nil {
		keepVals[valInfo.LastHeightChanged] = true
		keepVals[lastStoredHeightFor(to, valInfo.LastHeightChanged)] = true // keep last checkpoint too
	}
	keepParams := make(map[int64]bool)
	if paramsInfo.ConsensusParams.Equal(&cmtproto.ConsensusParams{}) {
		keepParams[paramsInfo.LastHeightChanged] = true
	}

	batch := store.db.NewBatch()
	defer batch.Close()
	pruned := uint64(0)

	// We have to delete in reverse order, to avoid deleting previous heights that have validator
	// sets and consensus params that we may need to retrieve.
	for h := to - 1; h >= from; h-- {
		// For heights we keep, we must make sure they have the full validator set or consensus
		// params, otherwise they will panic if they're retrieved directly (instead of
		// indirectly via a LastHeightChanged pointer).
		if keepVals[h] {
			v, err := loadValidatorsInfo(store.db, h)
			if err != nil || v.ValidatorSet == nil {
				vip, err := store.LoadValidators(h)
				if err != nil {
					return err
				}

				pvi, err := vip.ToProto()
				if err != nil {
					return err
				}

				v.ValidatorSet = pvi
				v.LastHeightChanged = h

				bz, err := v.Marshal()
				if err != nil {
					return err
				}
				err = batch.Set(calcValidatorsKey(h), bz)
				if err != nil {
					return err
				}
			}
		} else if h < evidenceThresholdHeight {
			err = batch.Delete(calcValidatorsKey(h))
			if err != nil {
				return err
			}
		}
		// else we keep the validator set because we might need
		// it later on for evidence verification

		if keepParams[h] {
			p, err := store.loadConsensusParamsInfo(h)
			if err != nil {
				return err
			}

			if p.ConsensusParams.Equal(&cmtproto.ConsensusParams{}) {
				params, err := store.LoadConsensusParams(h)
				if err != nil {
					return err
				}
				p.ConsensusParams = params.ToProto()

				p.LastHeightChanged = h
				bz, err := p.Marshal()
				if err != nil {
					return err
				}

				err = batch.Set(calcConsensusParamsKey(h), bz)
				if err != nil {
					return err
				}
			}
		} else {
			err = batch.Delete(calcConsensusParamsKey(h))
			if err != nil {
				return err
			}
		}

		err = batch.Delete(calcABCIResponsesKey(h))
		if err != nil {
			return err
		}
		pruned++

		// avoid batches growing too large by flushing to database regularly
		if pruned%1000 == 0 && pruned > 0 {
			err := batch.Write()
			if err != nil {
				return err
			}
			batch.Close()
			batch = store.db.NewBatch()
			defer batch.Close()
		}
	}

	err = batch.WriteSync()
	if err != nil {
		return err
	}

	return nil
}

// PruneABCIResponses attempts to prune all ABCI responses up to, but not
// including, the given height. On success, returns the number of heights
// pruned and the new retain height.
func (store dbStore) PruneABCIResponses(targetRetainHeight int64) (int64, int64, error) {
	if store.DiscardABCIResponses {
		return 0, 0, nil
	}
	lastRetainHeight, err := store.getLastABCIResponsesRetainHeight()
	if err != nil {
		return 0, 0, fmt.Errorf("failed to look up last ABCI responses retain height: %w", err)
	}
	if lastRetainHeight == 0 {
		lastRetainHeight = 1
	}

	batch := store.db.NewBatch()
	defer batch.Close()

	pruned := int64(0)
	batchPruned := int64(0)

	for h := lastRetainHeight; h < targetRetainHeight; h++ {
		if err := batch.Delete(calcABCIResponsesKey(h)); err != nil {
			return pruned, lastRetainHeight + pruned, fmt.Errorf("failed to delete ABCI responses at height %d: %w", h, err)
		}
		batchPruned++
		if batchPruned >= 1000 {
			if err := batch.Write(); err != nil {
				return pruned, lastRetainHeight + pruned, fmt.Errorf("failed to write ABCI responses deletion batch at height %d: %w", h, err)
			}
			batch.Close()

			pruned += batchPruned
			batchPruned = 0
			if err := store.setLastABCIResponsesRetainHeight(h); err != nil {
				return pruned, lastRetainHeight + pruned, fmt.Errorf("failed to set last ABCI responses retain height: %w", err)
			}

			batch = store.db.NewBatch()
			defer batch.Close()
		}
	}
	return pruned + batchPruned, targetRetainHeight, batch.WriteSync()
}

//------------------------------------------------------------------------

// TxResultsHash returns the root hash of a Merkle tree of
// ExecTxResulst responses (see ABCIResults.Hash)
//
// See merkle.SimpleHashFromByteSlices
func TxResultsHash(txResults []*abci.ExecTxResult) []byte {
	return types.NewResults(txResults).Hash()
}

// LoadFinalizeBlockResponse loads the DiscardABCIResponses for the given height from the
// database. If the node has D set to true, ErrABCIResponsesNotPersisted
// is persisted. If not found, ErrNoABCIResponsesForHeight is returned.
func (store dbStore) LoadFinalizeBlockResponse(height int64) (*abci.ResponseFinalizeBlock, error) {
	if store.DiscardABCIResponses {
		return nil, ErrFinalizeBlockResponsesNotPersisted
	}

	buf, err := store.db.Get(calcABCIResponsesKey(height))
	if err != nil {
		return nil, err
	}
	if len(buf) == 0 {
		return nil, ErrNoABCIResponsesForHeight{height}
	}

	resp := new(abci.ResponseFinalizeBlock)
	err = resp.Unmarshal(buf)
	if err != nil {
		// The data might be of the legacy ABCI response type, so
		// we try to unmarshal that
		legacyResp := new(cmtstate.LegacyABCIResponses)
		rerr := legacyResp.Unmarshal(buf)
		if rerr != nil {
			// DATA HAS BEEN CORRUPTED OR THE SPEC HAS CHANGED
			cmtos.Exit(fmt.Sprintf(`LoadFinalizeBlockResponse: Data has been corrupted or its spec has
					changed: %v\n`, err))
		}
		// The state store contains the old format. Migrate to
		// the new ResponseFinalizeBlock format. Note that the
		// new struct expects the AppHash which we don't have.
		return responseFinalizeBlockFromLegacy(legacyResp), nil
	}

	// TODO: ensure that buf is completely read.

	return resp, nil
}

// LoadLastFinalizeBlockResponses loads the FinalizeBlockResponses from the most recent height.
// The height parameter is used to ensure that the response corresponds to the latest height.
// If not, an error is returned.
//
// This method is used for recovering in the case that we called the Commit ABCI
// method on the application but crashed before persisting the results.
func (store dbStore) LoadLastFinalizeBlockResponse(height int64) (*abci.ResponseFinalizeBlock, error) {
	bz, err := store.db.Get(lastABCIResponseKey)
	if err != nil {
		return nil, err
	}

	if len(bz) == 0 {
		return nil, errors.New("no last ABCI response has been persisted")
	}

	info := new(cmtstate.ABCIResponsesInfo)
	err = info.Unmarshal(bz)
	if err != nil {
		cmtos.Exit(fmt.Sprintf(`LoadLastFinalizeBlockResponse: Data has been corrupted or its spec has
			changed: %v\n`, err))
	}

	// Here we validate the result by comparing its height to the expected height.
	if height != info.GetHeight() {
		return nil, fmt.Errorf("expected height %d but last stored abci responses was at height %d", height, info.GetHeight())
	}

	// It is possible if this is called directly after an upgrade that
	// ResponseFinalizeBlock is nil. In which case we use the legacy
	// ABCI responses
	if info.ResponseFinalizeBlock == nil {
		// sanity check
		if info.LegacyAbciResponses == nil {
			panic("state store contains last abci response but it is empty")
		}
		return responseFinalizeBlockFromLegacy(info.LegacyAbciResponses), nil
	}

	return info.ResponseFinalizeBlock, nil
}

// SaveFinalizeBlockResponse persists the ResponseFinalizeBlock to the database.
// This is useful in case we crash after app.Commit and before s.Save().
// Responses are indexed by height so they can also be loaded later to produce
// Merkle proofs.
//
// CONTRACT: height must be monotonically increasing every time this is called.
func (store dbStore) SaveFinalizeBlockResponse(height int64, resp *abci.ResponseFinalizeBlock) error {
	var dtxs []*abci.ExecTxResult
	// strip nil values,
	for _, tx := range resp.TxResults {
		if tx != nil {
			dtxs = append(dtxs, tx)
		}
	}
	resp.TxResults = dtxs

	// If the flag is false then we save the ABCIResponse. This can be used for the /BlockResults
	// query or to reindex an event using the command line.
	if !store.DiscardABCIResponses {
		bz, err := resp.Marshal()
		if err != nil {
			return err
		}
		if err := store.db.Set(calcABCIResponsesKey(height), bz); err != nil {
			return err
		}
	}

	// We always save the last ABCI response for crash recovery.
	// This overwrites the previous saved ABCI Response.
	response := &cmtstate.ABCIResponsesInfo{
		ResponseFinalizeBlock: resp,
		Height:                height,
	}
	bz, err := response.Marshal()
	if err != nil {
		return err
	}

	return store.db.SetSync(lastABCIResponseKey, bz)
}

func (store dbStore) getValue(key []byte) ([]byte, error) {
	bz, err := store.db.Get(key)
	if err != nil {
		return nil, err
	}

	if len(bz) == 0 {
		return nil, ErrKeyNotFound
	}
	return bz, nil
}

// ApplicationRetainHeight
func (store dbStore) SaveApplicationRetainHeight(height int64) error {
	return store.db.SetSync(AppRetainHeightKey, int64ToBytes(height))
}

func (store dbStore) GetApplicationRetainHeight() (int64, error) {
	buf, err := store.getValue(AppRetainHeightKey)
	if err != nil {
		return 0, err
	}
	height := int64FromBytes(buf)

	if height < 0 {
		return 0, ErrInvalidHeightValue
	}

	return height, nil
}

// DataCompanionRetainHeight
func (store dbStore) SaveCompanionBlockRetainHeight(height int64) error {
	return store.db.SetSync(CompanionBlockRetainHeightKey, int64ToBytes(height))
}

func (store dbStore) GetCompanionBlockRetainHeight() (int64, error) {
	buf, err := store.getValue(CompanionBlockRetainHeightKey)
	if err != nil {
		return 0, err
	}
	height := int64FromBytes(buf)

	if height < 0 {
		return 0, ErrInvalidHeightValue
	}

	return height, nil
}

// DataCompanionRetainHeight
func (store dbStore) SaveABCIResRetainHeight(height int64) error {
	return store.db.SetSync(ABCIResultsRetainHeightKey, int64ToBytes(height))
}

func (store dbStore) GetABCIResRetainHeight() (int64, error) {
	buf, err := store.getValue(ABCIResultsRetainHeightKey)
	if err != nil {
		return 0, err
	}
	height := int64FromBytes(buf)

	if height < 0 {
		return 0, ErrInvalidHeightValue
	}

	return height, nil
}

func (store dbStore) getLastABCIResponsesRetainHeight() (int64, error) {
	bz, err := store.getValue(lastABCIResponsesRetainHeightKey)
	if errors.Is(err, ErrKeyNotFound) {
		return 0, nil
	}
	height := int64FromBytes(bz)
	if height < 0 {
		return 0, ErrInvalidHeightValue
	}
	return height, nil
}

func (store dbStore) setLastABCIResponsesRetainHeight(height int64) error {
	return store.db.SetSync(lastABCIResponsesRetainHeightKey, int64ToBytes(height))
}

//-----------------------------------------------------------------------------

// LoadValidators loads the ValidatorSet for a given height.
// Returns ErrNoValSetForHeight if the validator set can't be found for this height.
func (store dbStore) LoadValidators(height int64) (*types.ValidatorSet, error) {
	valInfo, err := loadValidatorsInfo(store.db, height)
	if err != nil {
		return nil, ErrNoValSetForHeight{height}
	}
	if valInfo.ValidatorSet == nil {
		lastStoredHeight := lastStoredHeightFor(height, valInfo.LastHeightChanged)
		valInfo2, err := loadValidatorsInfo(store.db, lastStoredHeight)
		if err != nil || valInfo2.ValidatorSet == nil {
			return nil,
				fmt.Errorf("couldn't find validators at height %d (height %d was originally requested): %w",
					lastStoredHeight,
					height,
					err,
				)
		}

		vs, err := types.ValidatorSetFromProto(valInfo2.ValidatorSet)
		if err != nil {
			return nil, err
		}

		vs.IncrementProposerPriority(cmtmath.SafeConvertInt32(height - lastStoredHeight)) // mutate
		vi2, err := vs.ToProto()
		if err != nil {
			return nil, err
		}

		valInfo2.ValidatorSet = vi2
		valInfo = valInfo2
	}

	vip, err := types.ValidatorSetFromProto(valInfo.ValidatorSet)
	if err != nil {
		return nil, err
	}

	return vip, nil
}

func lastStoredHeightFor(height, lastHeightChanged int64) int64 {
	checkpointHeight := height - height%valSetCheckpointInterval
	return cmtmath.MaxInt64(checkpointHeight, lastHeightChanged)
}

// CONTRACT: Returned ValidatorsInfo can be mutated.
func loadValidatorsInfo(db dbm.DB, height int64) (*cmtstate.ValidatorsInfo, error) {
	buf, err := db.Get(calcValidatorsKey(height))
	if err != nil {
		return nil, err
	}

	if len(buf) == 0 {
		return nil, errors.New("value retrieved from db is empty")
	}

	v := new(cmtstate.ValidatorsInfo)
	err = v.Unmarshal(buf)
	if err != nil {
		// DATA HAS BEEN CORRUPTED OR THE SPEC HAS CHANGED
		cmtos.Exit(fmt.Sprintf(`LoadValidators: Data has been corrupted or its spec has changed:
        %v\n`, err))
	}
	// TODO: ensure that buf is completely read.

	return v, nil
}

// saveValidatorsInfo persists the validator set.
//
// `height` is the effective height for which the validator is responsible for
// signing. It should be called from s.Save(), right before the state itself is
// persisted.
func (store dbStore) saveValidatorsInfo(height, lastHeightChanged int64, valSet *types.ValidatorSet) error {
	if lastHeightChanged > height {
		return errors.New("lastHeightChanged cannot be greater than ValidatorsInfo height")
	}
	valInfo := &cmtstate.ValidatorsInfo{
		LastHeightChanged: lastHeightChanged,
	}
	// Only persist validator set if it was updated or checkpoint height (see
	// valSetCheckpointInterval) is reached.
	if height == lastHeightChanged || height%valSetCheckpointInterval == 0 {
		pv, err := valSet.ToProto()
		if err != nil {
			return err
		}
		valInfo.ValidatorSet = pv
	}

	bz, err := valInfo.Marshal()
	if err != nil {
		return err
	}

	err = store.db.Set(calcValidatorsKey(height), bz)
	if err != nil {
		return err
	}

	return nil
}

//-----------------------------------------------------------------------------

// ConsensusParamsInfo represents the latest consensus params, or the last height it changed

// LoadConsensusParams loads the ConsensusParams for a given height.
func (store dbStore) LoadConsensusParams(height int64) (types.ConsensusParams, error) {
	var (
		empty   = types.ConsensusParams{}
		emptypb = cmtproto.ConsensusParams{}
	)
	paramsInfo, err := store.loadConsensusParamsInfo(height)
	if err != nil {
		return empty, fmt.Errorf("could not find consensus params for height #%d: %w", height, err)
	}

	if paramsInfo.ConsensusParams.Equal(&emptypb) {
		paramsInfo2, err := store.loadConsensusParamsInfo(paramsInfo.LastHeightChanged)
		if err != nil {
			return empty, fmt.Errorf(
				"couldn't find consensus params at height %d as last changed from height %d: %w",
				paramsInfo.LastHeightChanged,
				height,
				err,
			)
		}

		paramsInfo = paramsInfo2
	}

	return types.ConsensusParamsFromProto(paramsInfo.ConsensusParams), nil
}

func (store dbStore) loadConsensusParamsInfo(height int64) (*cmtstate.ConsensusParamsInfo, error) {
	buf, err := store.db.Get(calcConsensusParamsKey(height))
	if err != nil {
		return nil, err
	}
	if len(buf) == 0 {
		return nil, errors.New("value retrieved from db is empty")
	}

	paramsInfo := new(cmtstate.ConsensusParamsInfo)
	if err = paramsInfo.Unmarshal(buf); err != nil {
		// DATA HAS BEEN CORRUPTED OR THE SPEC HAS CHANGED
		cmtos.Exit(fmt.Sprintf(`LoadConsensusParams: Data has been corrupted or its spec has changed:
                %v\n`, err))
	}
	// TODO: ensure that buf is completely read.

	return paramsInfo, nil
}

// saveConsensusParamsInfo persists the consensus params for the next block to disk.
// It should be called from s.Save(), right before the state itself is persisted.
// If the consensus params did not change after processing the latest block,
// only the last height for which they changed is persisted.
func (store dbStore) saveConsensusParamsInfo(nextHeight, changeHeight int64, params types.ConsensusParams) error {
	paramsInfo := &cmtstate.ConsensusParamsInfo{
		LastHeightChanged: changeHeight,
	}

	if changeHeight == nextHeight {
		paramsInfo.ConsensusParams = params.ToProto()
	}
	bz, err := paramsInfo.Marshal()
	if err != nil {
		return err
	}

	err = store.db.Set(calcConsensusParamsKey(nextHeight), bz)
	if err != nil {
		return err
	}

	return nil
}

func (store dbStore) Close() error {
	return store.db.Close()
}

func min(a int64, b int64) int64 {
	if a < b {
		return a
	}
	return b
}

// responseFinalizeBlockFromLegacy is a convenience function that takes the old abci responses and morphs
// it to the finalize block response. Note that the app hash is missing
func responseFinalizeBlockFromLegacy(legacyResp *cmtstate.LegacyABCIResponses) *abci.ResponseFinalizeBlock {
	return &abci.ResponseFinalizeBlock{
		TxResults:             legacyResp.DeliverTxs,
		ValidatorUpdates:      legacyResp.EndBlock.ValidatorUpdates,
		ConsensusParamUpdates: legacyResp.EndBlock.ConsensusParamUpdates,
		Events:                append(legacyResp.BeginBlock.Events, legacyResp.EndBlock.Events...),
		// NOTE: AppHash is missing in the response but will
		// be caught and filled in consensus/replay.go
	}
}

// ----- Util
func int64FromBytes(bz []byte) int64 {
	v, _ := binary.Varint(bz)
	return v
}

func int64ToBytes(i int64) []byte {
	buf := make([]byte, binary.MaxVarintLen64)
	n := binary.PutVarint(buf, i)
	return buf[:n]
}<|MERGE_RESOLUTION|>--- conflicted
+++ resolved
@@ -58,15 +58,6 @@
 // It is used to retrieve current state and save and load ABCI responses,
 // validators and consensus parameters
 type Store interface {
-<<<<<<< HEAD
-	// LoadFromDBOrGenesisFile loads the most recent state.
-	// If the chain is new it will use the genesis file from the provided genesis file path as the current state.
-	LoadFromDBOrGenesisFile(filename string) (State, error)
-	// LoadFromDBOrGenesisDoc loads the most recent state.
-	// If the chain is new it will use the genesis doc as the current state.
-	LoadFromDBOrGenesisDoc(doc *types.GenesisDoc) (State, error)
-=======
->>>>>>> ae9826ed
 	// Load loads the current state of the blockchain
 	Load() (State, error)
 	// LoadValidators loads the validator set at a given height

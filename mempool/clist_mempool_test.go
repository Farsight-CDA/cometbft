package mempool

import (
	"context"
	"encoding/binary"
	"errors"
	"fmt"
	mrand "math/rand"
	"os"
	"strconv"
	"sync"
	"testing"
	"time"

	"github.com/cosmos/gogoproto/proto"
	gogotypes "github.com/cosmos/gogoproto/types"
	"github.com/stretchr/testify/assert"
	"github.com/stretchr/testify/mock"
	"github.com/stretchr/testify/require"

	abciclient "github.com/cometbft/cometbft/abci/client"
	abciclimocks "github.com/cometbft/cometbft/abci/client/mocks"
	"github.com/cometbft/cometbft/abci/example/kvstore"
	abciserver "github.com/cometbft/cometbft/abci/server"
	abci "github.com/cometbft/cometbft/abci/types"
	"github.com/cometbft/cometbft/config"
	cmtrand "github.com/cometbft/cometbft/internal/rand"
	"github.com/cometbft/cometbft/internal/test"
	"github.com/cometbft/cometbft/libs/log"
	"github.com/cometbft/cometbft/libs/service"
	"github.com/cometbft/cometbft/proxy"
	"github.com/cometbft/cometbft/types"
)

// A cleanupFunc cleans up any config / test files created for a particular
// test.
type cleanupFunc func()

func newMempoolWithAppMock(client abciclient.Client) (*CListMempool, cleanupFunc) {
	conf := test.ResetTestRoot("mempool_test")

	mp, cu := newMempoolWithAppAndConfigMock(conf, client)
	return mp, cu
}

func newMempoolWithAppAndConfigMock(
	cfg *config.Config,
	client abciclient.Client,
) (*CListMempool, cleanupFunc) {
	appConnMem := client
	appConnMem.SetLogger(log.TestingLogger().With("module", "abci-client", "connection", "mempool"))
	if err := appConnMem.Start(); err != nil {
		panic(err)
	}

	appConnQuery := client
	appConnQuery.SetLogger(log.TestingLogger().With("module", "abci-client", "connection", "query"))
	if err := appConnQuery.Start(); err != nil {
		panic(err)
	}
	appInfoRes, err := appConnQuery.Info(context.TODO(), proxy.InfoRequest)
	if err != nil {
		panic(err)
	}

	lanesInfo, err := BuildLanesInfo(appInfoRes.LanePriorities, types.Lane(appInfoRes.DefaultLanePriority))
	if err != nil {
		panic(err)
	}
	mp := NewCListMempool(cfg.Mempool, appConnMem, lanesInfo, 0)
	mp.SetLogger(log.TestingLogger())

	return mp, func() { os.RemoveAll(cfg.RootDir) }
}

func newMempoolWithApp(cc proxy.ClientCreator) (*CListMempool, cleanupFunc) {
	conf := test.ResetTestRoot("mempool_test")

	mp, cu := newMempoolWithAppAndConfig(cc, conf)
	return mp, cu
}

func newMempoolWithAppAndConfig(cc proxy.ClientCreator, cfg *config.Config) (*CListMempool, cleanupFunc) {
	appConnMem, _ := cc.NewABCIMempoolClient()
	appConnMem.SetLogger(log.TestingLogger().With("module", "abci-client", "connection", "mempool"))
	if err := appConnMem.Start(); err != nil {
		panic(err)
	}

	appConnQuery, _ := cc.NewABCIQueryClient()
	appConnQuery.SetLogger(log.TestingLogger().With("module", "abci-client", "connection", "query"))
	if err := appConnQuery.Start(); err != nil {
		panic(err)
	}
	appInfoRes, err := appConnQuery.Info(context.TODO(), proxy.InfoRequest)
	if err != nil {
		panic(err)
	}
	lanesInfo, err := BuildLanesInfo(appInfoRes.LanePriorities, types.Lane(appInfoRes.DefaultLanePriority))
	if err != nil {
		panic(err)
	}
	mp := NewCListMempool(cfg.Mempool, appConnMem, lanesInfo, 0)
	mp.SetLogger(*mempoolLogger("info"))

	return mp, func() { os.RemoveAll(cfg.RootDir) }
}

func ensureNoFire(t *testing.T, ch <-chan struct{}) {
	t.Helper()
	timer := time.NewTimer(100 * time.Millisecond)
	select {
	case <-ch:
		t.Fatal("Expected not to fire")
	case <-timer.C:
	}
}

func ensureFire(t *testing.T, ch <-chan struct{}, timeoutMS int) {
	t.Helper()
	timer := time.NewTimer(time.Duration(timeoutMS) * time.Millisecond)
	select {
	case <-ch:
	case <-timer.C:
		t.Fatal("Expected to fire")
	}
}

// Call CheckTx on a given mempool on each transaction in the list.
func callCheckTx(t *testing.T, mp Mempool, txs types.Txs) {
	t.Helper()
	for i, tx := range txs {
		rr, err := mp.CheckTx(tx, "")
		if err != nil {
			// Skip invalid txs.
			// TestMempoolFilters will fail otherwise. It asserts a number of txs
			// returned.
			if IsPreCheckError(err) {
				continue
			}
			t.Fatalf("CheckTx failed: %v while checking #%d tx", err, i)
		}
		rr.Wait()
	}
}

// Generate a list of random transactions.
func NewRandomTxs(numTxs int, txLen int) types.Txs {
	txs := make(types.Txs, numTxs)
	for i := 0; i < numTxs; i++ {
		txBytes := kvstore.NewRandomTx(txLen)
		txs[i] = txBytes
	}
	return txs
}

// Generate a list of random transactions of a given size and call CheckTx on
// each of them.
func addRandomTxs(t *testing.T, mp Mempool, count int) []types.Tx {
	t.Helper()
	txs := NewRandomTxs(count, 20)
	callCheckTx(t, mp, txs)
	return txs
}

// addTxs adds to the mempool num transactions with sequential ids starting from
// first.
func addTxs(tb testing.TB, mp Mempool, first, num int) []types.Tx {
	tb.Helper()
	txs := make([]types.Tx, 0, num)
	for i := first; i < first+num; i++ {
		tx := kvstore.NewTxFromID(i)
		_, err := mp.CheckTx(tx, "")
		require.NoError(tb, err)
		txs = append(txs, tx)
	}
	require.Equal(tb, num, len(txs))
	return txs
}

func waitTimeout(wg *sync.WaitGroup, timeout time.Duration, doneFunc func(), timeoutFunc func()) {
	done := make(chan struct{})
	go func() {
		wg.Wait()
		close(done)
	}()
	select {
	case <-done:
		doneFunc()
	case <-time.After(timeout):
		timeoutFunc()
	}
}

func TestReapMaxBytesMaxGas(t *testing.T) {
	app := kvstore.NewInMemoryApplication()
	cc := proxy.NewLocalClientCreator(app)
	mp, cleanup := newMempoolWithApp(cc)
	defer cleanup()

	// Ensure gas calculation behaves as expected
	addRandomTxs(t, mp, 1)
<<<<<<< HEAD
	iter := NewBlockingIterator(context.Background(), mp)
=======
	iter := NewBlockingIterator(context.Background(), mp, t.Name())
>>>>>>> edbe162e
	tx0 := <-iter.WaitNextCh()
	require.NotNil(t, tx0)
	require.Equal(t, tx0.GasWanted(), int64(1), "transactions gas was set incorrectly")
	// ensure each tx is 20 bytes long
	require.Len(t, tx0.Tx(), 20, "Tx is longer than 20 bytes")
	mp.Flush()

	// each table driven test creates numTxsToCreate txs with checkTx, and at the end clears all remaining txs.
	// each tx has 20 bytes
	tests := []struct {
		numTxsToCreate int
		maxBytes       int64
		maxGas         int64
		expectedNumTxs int
	}{
		{20, -1, -1, 20},
		{20, -1, 0, 0},
		{20, -1, 10, 10},
		{20, -1, 30, 20},
		{20, 0, -1, 0},
		{20, 0, 10, 0},
		{20, 10, 10, 0},
		{20, 24, 10, 1},
		{20, 240, 5, 5},
		{20, 240, -1, 10},
		{20, 240, 10, 10},
		{20, 240, 15, 10},
		{20, 20000, -1, 20},
		{20, 20000, 5, 5},
		{20, 20000, 30, 20},
	}
	for tcIndex, tt := range tests {
		addRandomTxs(t, mp, tt.numTxsToCreate)
		require.Equal(t, tt.numTxsToCreate, mp.Size())
		got := mp.ReapMaxBytesMaxGas(tt.maxBytes, tt.maxGas)
		require.Len(t, got, tt.expectedNumTxs, "Got %d txs, expected %d, tc #%d",
			len(got), tt.expectedNumTxs, tcIndex)
		mp.Flush()
	}
}

func TestMempoolFilters(t *testing.T) {
	app := kvstore.NewInMemoryApplication()
	cc := proxy.NewLocalClientCreator(app)
	mp, cleanup := newMempoolWithApp(cc)
	defer cleanup()
	emptyTxArr := []types.Tx{[]byte{}}

	nopPreFilter := func(_ types.Tx) error { return nil }
	nopPostFilter := func(_ types.Tx, _ *abci.CheckTxResponse) error { return nil }

	// each table driven test creates numTxsToCreate txs with checkTx, and at the end clears all remaining txs.
	// each tx has 20 bytes
	tests := []struct {
		numTxsToCreate int
		preFilter      PreCheckFunc
		postFilter     PostCheckFunc
		expectedNumTxs int
	}{
		{10, nopPreFilter, nopPostFilter, 10},
		{10, PreCheckMaxBytes(10), nopPostFilter, 0},
		{10, PreCheckMaxBytes(22), nopPostFilter, 10},
		{10, nopPreFilter, PostCheckMaxGas(-1), 10},
		{10, nopPreFilter, PostCheckMaxGas(0), 0},
		{10, nopPreFilter, PostCheckMaxGas(1), 10},
		{10, nopPreFilter, PostCheckMaxGas(3000), 10},
		{10, PreCheckMaxBytes(10), PostCheckMaxGas(20), 0},
		{10, PreCheckMaxBytes(30), PostCheckMaxGas(20), 10},
		{10, PreCheckMaxBytes(22), PostCheckMaxGas(1), 10},
		{10, PreCheckMaxBytes(22), PostCheckMaxGas(0), 0},
	}
	for tcIndex, tt := range tests {
		err := mp.Update(1, emptyTxArr, abciResponses(len(emptyTxArr), abci.CodeTypeOK), tt.preFilter, tt.postFilter)
		require.NoError(t, err)
		addRandomTxs(t, mp, tt.numTxsToCreate)
		require.Equal(t, tt.expectedNumTxs, mp.Size(), "mempool had the incorrect size, on test case %d", tcIndex)
		mp.Flush()
	}
}

func TestMempoolAddTxLane(t *testing.T) {
	app := kvstore.NewInMemoryApplication()
	cc := proxy.NewLocalClientCreator(app)
	cfg := test.ResetTestRoot("mempool_test")
	mp, cleanup := newMempoolWithAppAndConfig(cc, cfg)
	defer cleanup()

	for i := 0; i < 100; i++ {
		tx := kvstore.NewTxFromID(i)
		rr, err := mp.CheckTx(tx, noSender)
		require.NoError(t, err)
		rr.Wait()

		// Check that the lane stored in the mempool entry is the same as the
		// one assigned by the application.
		entry := mp.txsMap[types.Tx(tx).Key()].Value.(*mempoolTx)
		require.Equal(t, kvstoreAssignLane(i), entry.lane, "id %x", tx)
	}
}

func kvstoreAssignLane(key int) types.Lane {
	lane := 3
	if key%11 == 0 {
		lane = 7
	} else if key%3 == 0 {
		lane = 1
	}
	return types.Lane(lane)
}

func TestMempoolUpdate(t *testing.T) {
	app := kvstore.NewInMemoryApplication()
	cc := proxy.NewLocalClientCreator(app)
	mp, cleanup := newMempoolWithApp(cc)
	defer cleanup()

	// 1. Adds valid txs to the cache
	{
		tx1 := kvstore.NewTxFromID(1)
		err := mp.Update(1, []types.Tx{tx1}, abciResponses(1, abci.CodeTypeOK), nil, nil)
		require.NoError(t, err)
		_, err = mp.CheckTx(tx1, "")
		if assert.Error(t, err) { //nolint:testifylint // require.Error doesn't work with the conditional here
			assert.Equal(t, ErrTxInCache, err)
		}
	}

	// 2. Removes valid txs from the mempool
	{
		tx2 := kvstore.NewTxFromID(2)
		_, err := mp.CheckTx(tx2, "")
		require.NoError(t, err)
		err = mp.Update(1, []types.Tx{tx2}, abciResponses(1, abci.CodeTypeOK), nil, nil)
		require.NoError(t, err)
		assert.Zero(t, mp.Size())
	}

	// 3. Removes invalid transactions from the cache and the mempool (if present)
	{
		tx3 := kvstore.NewTxFromID(3)
		_, err := mp.CheckTx(tx3, "")
		require.NoError(t, err)
		err = mp.Update(1, []types.Tx{tx3}, abciResponses(1, 1), nil, nil)
		require.NoError(t, err)
		assert.Zero(t, mp.Size())

		_, err = mp.CheckTx(tx3, "")
		require.NoError(t, err)
	}
}

func TestMempoolBuildLanesInfo(t *testing.T) {
	_, err := BuildLanesInfo([]uint32{}, types.Lane(0))
	require.NoError(t, err)

	_, err = BuildLanesInfo([]uint32{}, types.Lane(1))
	require.ErrorAs(t, err, &ErrEmptyLanesDefaultLaneSet{})

	_, err = BuildLanesInfo([]uint32{1}, types.Lane(0))
	require.ErrorAs(t, err, &ErrBadDefaultLaneNonEmptyLaneList{})

	_, err = BuildLanesInfo([]uint32{1, 3, 4}, types.Lane(5))
	require.ErrorAs(t, err, &ErrDefaultLaneNotInList{})

	_, err = BuildLanesInfo([]uint32{1, 3, 4, 4}, types.Lane(4))
	require.ErrorAs(t, err, &ErrRepeatedLanes{})
}

// Test dropping CheckTx requests when rechecking transactions. It mocks an asynchronous connection
// to the app.
func TestMempoolUpdateDoesNotPanicWhenApplicationMissedTx(t *testing.T) {
	mockClient := new(abciclimocks.Client)
	mockClient.On("Start").Return(nil)
	mockClient.On("SetLogger", mock.Anything)
	mockClient.On("Error").Return(nil).Times(4)
	mockClient.On("Info", mock.Anything, mock.Anything).Return(&abci.InfoResponse{}, nil)

	mp, cleanup := newMempoolWithAppMock(mockClient)
	defer cleanup()

	// Disable rechecking to simulate it manually later.
	mp.config.Recheck = false

	// Add 4 transactions to the mempool by calling the mempool's `CheckTx` on each of them.
	txs := []types.Tx{[]byte{0x01}, []byte{0x02}, []byte{0x03}, []byte{0x04}}
	for _, tx := range txs {
		reqRes := newReqRes(tx, abci.CodeTypeOK, abci.CHECK_TX_TYPE_CHECK)
		mockClient.On("CheckTxAsync", mock.Anything, mock.Anything).Return(reqRes, nil).Once()
		_, err := mp.CheckTx(tx, "")
		require.NoError(t, err)

		// ensure that the callback that the mempool sets on the ReqRes is run.
		reqRes.InvokeCallback()
	}
	require.Len(t, txs, mp.Size())
	require.True(t, mp.recheck.done())

	// Calling update to remove the first transaction from the mempool.
	// This call also triggers the mempool to recheck its remaining transactions.
	err := mp.Update(0, []types.Tx{txs[0]}, abciResponses(1, abci.CodeTypeOK), nil, nil)
	require.NoError(t, err)

	// The mempool now should have sent its requests off to the client to be rechecked
	// and should be waiting for the corresponding callbacks to be called.
	// We now call the mempool-supplied callback on the first and third transaction.
	// This simulates the client dropping the second request.
	// Previous versions of this code panicked when the ABCI application missed
	// a recheck-tx request.
	reqRes := newReqRes(txs[1], abci.CodeTypeOK, abci.CHECK_TX_TYPE_RECHECK)
	reqRes.SetCallback(mp.handleRecheckTxResponse(txs[1]))

	reqRes = newReqRes(txs[3], abci.CodeTypeOK, abci.CHECK_TX_TYPE_RECHECK)
	reqRes.SetCallback(mp.handleRecheckTxResponse(txs[3]))

	mockClient.AssertExpectations(t)
}

func TestMempool_KeepInvalidTxsInCache(t *testing.T) {
	app := kvstore.NewInMemoryApplication()
	cc := proxy.NewLocalClientCreator(app)
	wcfg := config.DefaultConfig()
	wcfg.Mempool.KeepInvalidTxsInCache = true
	mp, cleanup := newMempoolWithAppAndConfig(cc, wcfg)
	defer cleanup()

	// 1. An invalid transaction must remain in the cache after Update
	{
		a := make([]byte, 8)
		binary.BigEndian.PutUint64(a, 0)

		b := make([]byte, 8)
		binary.BigEndian.PutUint64(b, 1)

		_, err := mp.CheckTx(b, "")
		require.NoError(t, err)

		// simulate new block
		_, err = app.FinalizeBlock(context.Background(), &abci.FinalizeBlockRequest{
			Txs: [][]byte{a, b},
		})
		require.NoError(t, err)
		err = mp.Update(1, []types.Tx{a, b},
			[]*abci.ExecTxResult{{Code: abci.CodeTypeOK}, {Code: 2}}, nil, nil)
		require.NoError(t, err)

		// a must be added to the cache
		_, err = mp.CheckTx(a, "")
		if assert.Error(t, err) { //nolint:testifylint // require.Error doesn't work with the conditional here
			assert.Equal(t, ErrTxInCache, err)
		}

		// b must remain in the cache
		_, err = mp.CheckTx(b, "")
		if assert.Error(t, err) { //nolint:testifylint // require.Error doesn't work with the conditional here
			assert.Equal(t, ErrTxInCache, err)
		}
	}

	// 2. An invalid transaction must remain in the cache
	{
		a := make([]byte, 8)
		binary.BigEndian.PutUint64(a, 0)

		// remove a from the cache to test (2)
		mp.cache.Remove(a)

		_, err := mp.CheckTx(a, "")
		require.NoError(t, err)
	}
}

func TestTxsAvailable(t *testing.T) {
	app := kvstore.NewInMemoryApplication()
	cc := proxy.NewLocalClientCreator(app)
	mp, cleanup := newMempoolWithApp(cc)
	defer cleanup()
	mp.EnableTxsAvailable()

	timeoutMS := 100

	// with no txs, it shouldn't fire
	ensureNoFire(t, mp.TxsAvailable())

	// send a bunch of txs, it should only fire once
	txs := addRandomTxs(t, mp, 100)
	ensureFire(t, mp.TxsAvailable(), timeoutMS)
	ensureNoFire(t, mp.TxsAvailable())

	// call update with half the txs.
	// it should fire once now for the new height
	// since there are still txs left
	committedTxs, remainingTxs := txs[:50], txs[50:]
	if err := mp.Update(1, committedTxs, abciResponses(len(committedTxs), abci.CodeTypeOK), nil, nil); err != nil {
		t.Error(err)
	}
	ensureFire(t, mp.TxsAvailable(), timeoutMS)
	ensureNoFire(t, mp.TxsAvailable())

	// send a bunch more txs. we already fired for this height so it shouldn't fire again
	moreTxs := addRandomTxs(t, mp, 50)
	ensureNoFire(t, mp.TxsAvailable())

	// now call update with all the txs. it should not fire as there are no txs left
	committedTxs = append(remainingTxs, moreTxs...)
	if err := mp.Update(2, committedTxs, abciResponses(len(committedTxs), abci.CodeTypeOK), nil, nil); err != nil {
		t.Error(err)
	}
	ensureNoFire(t, mp.TxsAvailable())

	// send a bunch more txs, it should only fire once
	addRandomTxs(t, mp, 100)
	ensureFire(t, mp.TxsAvailable(), timeoutMS)
	ensureNoFire(t, mp.TxsAvailable())
}

func TestSerialReap(t *testing.T) {
	app := kvstore.NewInMemoryApplication()
	cc := proxy.NewLocalClientCreator(app)

	mp, cleanup := newMempoolWithApp(cc)
	defer cleanup()

	appConnCon, _ := cc.NewABCIConsensusClient()
	appConnCon.SetLogger(log.TestingLogger().With("module", "abci-client", "connection", "consensus"))
	err := appConnCon.Start()
	require.NoError(t, err)

	cacheMap := make(map[string]struct{})
	deliverTxsRange := func(start, end int) {
		// Deliver some txs.
		for i := start; i < end; i++ {
			txBytes := kvstore.NewTx(strconv.Itoa(i), "true")
			_, err := mp.CheckTx(txBytes, "")
			_, cached := cacheMap[string(txBytes)]
			if cached {
				require.Error(t, err, "expected error for cached tx")
			} else {
				require.NoError(t, err, "expected no err for uncached tx")
			}
			cacheMap[string(txBytes)] = struct{}{}

			// Duplicates are cached and should return error
			_, err = mp.CheckTx(txBytes, "")
			require.Error(t, err, "Expected error after CheckTx on duplicated tx")
		}
	}

	reapCheck := func(exp int) {
		txs := mp.ReapMaxBytesMaxGas(-1, -1)
		require.Len(t, txs, exp)
	}

	updateRange := func(start, end int) {
		txs := make(types.Txs, end-start)
		for i := start; i < end; i++ {
			txs[i-start] = kvstore.NewTx(strconv.Itoa(i), "true")
		}
		if err := mp.Update(0, txs, abciResponses(len(txs), abci.CodeTypeOK), nil, nil); err != nil {
			t.Error(err)
		}
	}

	commitRange := func(start, end int) {
		// Deliver some txs in a block
		txs := make([][]byte, end-start)
		for i := start; i < end; i++ {
			txs[i-start] = kvstore.NewTx(strconv.Itoa(i), "true")
		}

		res, err := appConnCon.FinalizeBlock(context.Background(), &abci.FinalizeBlockRequest{Txs: txs})
		if err != nil {
			t.Errorf("client error committing tx: %v", err)
		}
		for _, txResult := range res.TxResults {
			if txResult.IsErr() {
				t.Errorf("error committing tx. Code:%v result:%X log:%v",
					txResult.Code, txResult.Data, txResult.Log)
			}
		}
		if len(res.AppHash) != 8 {
			t.Errorf("error committing. Hash:%X", res.AppHash)
		}

		_, err = appConnCon.Commit(context.Background(), &abci.CommitRequest{})
		if err != nil {
			t.Errorf("client error committing: %v", err)
		}
	}

	// ----------------------------------------

	// Deliver some txs.
	deliverTxsRange(0, 100)

	// Reap the txs.
	reapCheck(100)

	// Reap again.  We should get the same amount
	reapCheck(100)

	// Deliver 0 to 999, we should reap 900 new txs
	// because 100 were already counted.
	deliverTxsRange(0, 1000)

	// Reap the txs.
	reapCheck(1000)

	// Reap again.  We should get the same amount
	reapCheck(1000)

	// Commit from the consensus AppConn
	commitRange(0, 500)
	updateRange(0, 500)

	// We should have 500 left.
	reapCheck(500)

	// Deliver 100 invalid txs and 100 valid txs
	deliverTxsRange(900, 1100)

	// We should have 600 now.
	reapCheck(600)
}

func TestMempool_CheckTxChecksTxSize(t *testing.T) {
	app := kvstore.NewInMemoryApplication()
	cc := proxy.NewLocalClientCreator(app)

	mempl, cleanup := newMempoolWithApp(cc)
	defer cleanup()

	maxTxSize := mempl.config.MaxTxBytes

	testCases := []struct {
		len int
		err bool
	}{
		// check small txs. no error
		0: {10, false},
		1: {1000, false},
		2: {1000000, false},

		// check around maxTxSize
		3: {maxTxSize - 1, false},
		4: {maxTxSize, false},
		5: {maxTxSize + 1, true},
	}

	for i, testCase := range testCases {
		caseString := fmt.Sprintf("case %d, len %d", i, testCase.len)

		tx := cmtrand.Bytes(testCase.len)

		_, err := mempl.CheckTx(tx, "")
		bv := gogotypes.BytesValue{Value: tx}
		bz, err2 := bv.Marshal()
		require.NoError(t, err2)
		require.Len(t, bz, proto.Size(&bv), caseString)

		if !testCase.err {
			require.NoError(t, err, caseString)
		} else {
			require.Equal(t, ErrTxTooLarge{
				Max:    maxTxSize,
				Actual: testCase.len,
			}, err, caseString)
		}
	}
}

func TestMempoolTxsBytes(t *testing.T) {
	app := kvstore.NewInMemoryApplication()
	cc := proxy.NewLocalClientCreator(app)

	cfg := test.ResetTestRoot("mempool_test")

	cfg.Mempool.MaxTxsBytes = 100
	mp, cleanup := newMempoolWithAppAndConfig(cc, cfg)
	defer cleanup()

	// 1. zero by default
	assert.EqualValues(t, 0, mp.SizeBytes())

	// 2. len(tx) after CheckTx
	tx1 := kvstore.NewRandomTx(10)
	_, err := mp.CheckTx(tx1, "")
	require.NoError(t, err)
	assert.EqualValues(t, 10, mp.SizeBytes())

	// 3. zero again after tx is removed by Update
	err = mp.Update(1, []types.Tx{tx1}, abciResponses(1, abci.CodeTypeOK), nil, nil)
	require.NoError(t, err)
	assert.EqualValues(t, 0, mp.SizeBytes())

	// 4. zero after Flush
	tx2 := kvstore.NewRandomTx(20)
	_, err = mp.CheckTx(tx2, "")
	require.NoError(t, err)
	assert.EqualValues(t, 20, mp.SizeBytes())

	mp.Flush()
	assert.EqualValues(t, 0, mp.SizeBytes())

	// 5. ErrMempoolIsFull is returned when/if MaxTxsBytes limit is reached.
	tx3 := kvstore.NewRandomTx(100)
	_, err = mp.CheckTx(tx3, "")
	require.NoError(t, err)

	tx4 := kvstore.NewRandomTx(10)
	_, err = mp.CheckTx(tx4, "")
	if assert.Error(t, err) { //nolint:testifylint // require.Error doesn't work with the conditional here
		assert.IsType(t, ErrMempoolIsFull{}, err)
	}

	// 6. zero after tx is rechecked and removed due to not being valid anymore
	app2 := kvstore.NewInMemoryApplication()
	cc = proxy.NewLocalClientCreator(app2)

	mp, cleanup = newMempoolWithApp(cc)
	defer cleanup()

	txBytes := kvstore.NewRandomTx(10)

	_, err = mp.CheckTx(txBytes, "")
	require.NoError(t, err)
	assert.EqualValues(t, 10, mp.SizeBytes())

	appConnCon, _ := cc.NewABCIConsensusClient()
	appConnCon.SetLogger(log.TestingLogger().With("module", "abci-client", "connection", "consensus"))
	err = appConnCon.Start()
	require.NoError(t, err)
	t.Cleanup(func() {
		if err := appConnCon.Stop(); err != nil {
			t.Error(err)
		}
	})

	res, err := appConnCon.FinalizeBlock(context.Background(), &abci.FinalizeBlockRequest{Txs: [][]byte{txBytes}})
	require.NoError(t, err)
	require.EqualValues(t, 0, res.TxResults[0].Code)
	require.NotEmpty(t, res.AppHash)

	_, err = appConnCon.Commit(context.Background(), &abci.CommitRequest{})
	require.NoError(t, err)

	// Pretend like we committed nothing so txBytes gets rechecked and removed.
	err = mp.Update(1, []types.Tx{}, abciResponses(0, abci.CodeTypeOK), nil, nil)
	require.NoError(t, err)
	assert.EqualValues(t, 10, mp.SizeBytes())

	// 7. Test RemoveTxByKey function
	_, err = mp.CheckTx(tx1, "")
	require.NoError(t, err)
	assert.EqualValues(t, 20, mp.SizeBytes())
	require.Error(t, mp.RemoveTxByKey(types.Tx([]byte{0x07}).Key()))
	assert.EqualValues(t, 20, mp.SizeBytes())
	require.NoError(t, mp.RemoveTxByKey(types.Tx(tx1).Key()))
	assert.EqualValues(t, 10, mp.SizeBytes())
}

func TestMempoolNoCacheOverflow(t *testing.T) {
	mp, cleanup := newMempoolWithAsyncConnection(t)
	defer cleanup()

	// add tx0
	tx0 := kvstore.NewTxFromID(0)
	_, err := mp.CheckTx(tx0, "")
	require.NoError(t, err)
	err = mp.FlushAppConn()
	require.NoError(t, err)

	// saturate the cache to remove tx0
	for i := 1; i <= mp.config.CacheSize; i++ {
		_, err = mp.CheckTx(kvstore.NewTxFromID(i), "")
		require.NoError(t, err)
	}
	err = mp.FlushAppConn()
	require.NoError(t, err)
	assert.False(t, mp.cache.Has(kvstore.NewTxFromID(0)))

	// add again tx0
	_, err = mp.CheckTx(tx0, "")
	require.NoError(t, err)
	err = mp.FlushAppConn()
	require.NoError(t, err)

	// tx0 should appear only once in mp.lanes
	found := 0
	for _, lane := range mp.sortedLanes {
		for e := mp.lanes[lane].Front(); e != nil; e = e.Next() {
			if types.Tx.Key(e.Value.(*mempoolTx).Tx()) == types.Tx.Key(tx0) {
				found++
			}
		}
	}
	assert.Equal(t, 1, found)
}

// This will non-deterministically catch some concurrency failures like
// https://github.com/tendermint/tendermint/issues/3509
// TODO: all of the tests should probably also run using the remote proxy app
// since otherwise we're not actually testing the concurrency of the mempool here!
func TestMempoolRemoteAppConcurrency(t *testing.T) {
	mp, cleanup := newMempoolWithAsyncConnection(t)
	defer cleanup()

	// generate small number of txs
	nTxs := 10
	txLen := 200
	txs := NewRandomTxs(nTxs, txLen)

	// simulate a group of peers sending them over and over
	n := mp.config.Size
	for i := 0; i < n; i++ {
		txNum := mrand.Intn(nTxs)
		tx := txs[txNum]

		// this will err with ErrTxInCache many times ...
		mp.CheckTx(tx, "") //nolint: errcheck // will error
	}

	require.NoError(t, mp.FlushAppConn())
}

func TestMempoolConcurrentUpdateAndReceiveCheckTxResponse(t *testing.T) {
	app := kvstore.NewInMemoryApplication()
	cc := proxy.NewLocalClientCreator(app)

	cfg := test.ResetTestRoot("mempool_test")
	mp, cleanup := newMempoolWithAppAndConfig(cc, cfg)
	defer cleanup()

	for h := 1; h <= 100; h++ {
		// Two concurrent threads for each height. One updates the mempool with one valid tx,
		// writing the pool's height; the other, receives a CheckTx response, reading the height.
		var wg sync.WaitGroup
		wg.Add(2)

		go func(h int) {
			defer wg.Done()

			doUpdate(t, mp, int64(h), []types.Tx{tx})
			require.Equal(t, int64(h), mp.height.Load(), "height mismatch")
		}(h)

		go func(h int) {
			defer wg.Done()

			tx := kvstore.NewTxFromID(h)
			_, err := mp.CheckTx(tx, "")
			require.NoError(t, err)
			require.Equal(t, h, mp.Size(), "pool size mismatch")
		}(h)

		wg.Wait()
	}
}

func TestMempoolNotifyTxsAvailable(t *testing.T) {
	app := kvstore.NewInMemoryApplication()
	cc := proxy.NewLocalClientCreator(app)

	cfg := test.ResetTestRoot("mempool_test")
	mp, cleanup := newMempoolWithAppAndConfig(cc, cfg)
	defer cleanup()

	mp.EnableTxsAvailable()
	assert.NotNil(t, mp.txsAvailable)
	require.False(t, mp.notifiedTxsAvailable.Load())

	// Adding a new valid tx to the pool will notify a tx is available
	tx := kvstore.NewTxFromID(1)
	res := abci.ToCheckTxResponse(&abci.CheckTxResponse{Code: abci.CodeTypeOK})
	err := mp.handleCheckTxResponse(tx, "")(res)
	require.NoError(t, err)
	require.Equal(t, 1, mp.Size(), "pool size mismatch")
	require.True(t, mp.notifiedTxsAvailable.Load())
	require.Len(t, mp.TxsAvailable(), 1)
	<-mp.TxsAvailable()

	// Receiving CheckTx response for a tx already in the pool should not notify of available txs
	res = abci.ToCheckTxResponse(&abci.CheckTxResponse{Code: abci.CodeTypeOK})
	err = mp.handleCheckTxResponse(tx, "")(res)
	require.ErrorIs(t, ErrTxInMempool, err)
	require.Equal(t, 1, mp.Size())
	require.True(t, mp.notifiedTxsAvailable.Load())
	require.Empty(t, mp.TxsAvailable())

	// Updating the pool will remove the tx and set the variable to false
	err = mp.Update(1, []types.Tx{tx}, abciResponses(1, abci.CodeTypeOK), nil, nil)
	require.NoError(t, err)
	require.Zero(t, mp.Size())
	require.False(t, mp.notifiedTxsAvailable.Load())
}

// Test that adding a transaction panics when the CheckTx request fails.
func TestMempoolSyncCheckTxReturnError(t *testing.T) {
	mockClient := new(abciclimocks.Client)
	mockClient.On("Start").Return(nil)
	mockClient.On("SetLogger", mock.Anything)
	mockClient.On("Info", mock.Anything, mock.Anything).Return(&abci.InfoResponse{}, nil)

	mp, cleanup := newMempoolWithAppMock(mockClient)
	defer cleanup()

	// The app will return an error on a CheckTx request.
	tx := []byte{0x01}
	mockClient.On("CheckTxAsync", mock.Anything, mock.Anything).Return(nil, errors.New("")).Once()

	// Adding the transaction should panic when the call to the app returns an error.
	defer func() {
		if r := recover(); r == nil {
			t.Errorf("CheckTx did not panic")
		}
	}()
	_, err := mp.CheckTx(tx, "")
	require.NoError(t, err)
}

// Test that rechecking panics when a CheckTx request fails, when using a sync ABCI client.
func TestMempoolSyncRecheckTxReturnError(t *testing.T) {
	mockClient := new(abciclimocks.Client)
	mockClient.On("Start").Return(nil)
	mockClient.On("SetLogger", mock.Anything)
	mockClient.On("Error").Return(nil)
	mockClient.On("Info", mock.Anything, mock.Anything).Return(&abci.InfoResponse{}, nil)

	mp, cleanup := newMempoolWithAppMock(mockClient)
	defer cleanup()

	// First we add two transactions to the mempool.
	txs := []types.Tx{[]byte{0x01}, []byte{0x02}}
	for _, tx := range txs {
		reqRes := newReqRes(tx, abci.CodeTypeOK, abci.CHECK_TX_TYPE_CHECK)
		mockClient.On("CheckTxAsync", mock.Anything, mock.Anything).Return(reqRes, nil).Once()
		_, err := mp.CheckTx(tx, "")
		require.NoError(t, err)

		// ensure that the callback that the mempool sets on the ReqRes is run.
		reqRes.InvokeCallback()
	}
	require.Len(t, txs, mp.Size())

	// The first tx is valid when rechecking and the client will call the callback right after the
	// response from the app and before returning.
	reqRes := newReqRes(txs[0], abci.CodeTypeOK, abci.CHECK_TX_TYPE_RECHECK)
	mockClient.On("CheckTxAsync", mock.Anything, mock.Anything).Return(reqRes, nil).Once()

	// On the second CheckTx request, the app returns an error.
	mockClient.On("CheckTxAsync", mock.Anything, mock.Anything).Return(nil, errors.New("")).Once()

	// Rechecking should panic when the call to the app returns an error.
	defer func() {
		if r := recover(); r == nil {
			t.Errorf("recheckTxs did not panic")
		}
	}()
	mp.recheckTxs()
}

// Test that rechecking finishes correctly when a CheckTx response never arrives, when using an
// async ABCI client.
func TestMempoolAsyncRecheckTxReturnError(t *testing.T) {
	mockClient := new(abciclimocks.Client)
	mockClient.On("Start").Return(nil)
	mockClient.On("SetLogger", mock.Anything)
	mockClient.On("Error").Return(nil).Times(4)
	mockClient.On("Info", mock.Anything, mock.Anything).Return(&abci.InfoResponse{}, nil)

	mp, cleanup := newMempoolWithAppMock(mockClient)
	defer cleanup()

	mp.config.RecheckTimeout = 100 * time.Millisecond

	// Add 4 txs to the mempool.
	txs := []types.Tx{[]byte{0x01}, []byte{0x02}, []byte{0x03}, []byte{0x04}}
	for _, tx := range txs {
		reqRes := newReqRes(tx, abci.CodeTypeOK, abci.CHECK_TX_TYPE_CHECK)
		mockClient.On("CheckTxAsync", mock.Anything, mock.Anything).Return(reqRes, nil).Once()
		_, err := mp.CheckTx(tx, "")
		require.NoError(t, err)

		// ensure that the callback that the mempool sets on the ReqRes is run.
		reqRes.InvokeCallback()
	}
	require.Len(t, txs, mp.Size())

	// Check that recheck has not started.
	require.True(t, mp.recheck.done())
	require.Nil(t, mp.recheck.cursor)
	require.False(t, mp.recheck.isRechecking.Load())
	mockClient.AssertExpectations(t)

	// For rechecking, there will be one call to CheckTxAsync per tx.
	// The app will reply to the second and fourth requests later than the allowed recheck duration.
	rr1 := newReqRes(txs[0], abci.CodeTypeOK, abci.CHECK_TX_TYPE_RECHECK)
	mockClient.On("CheckTxAsync", mock.Anything, mock.Anything).Return(rr1, nil).Once()
	rr2 := newReqRes(txs[1], abci.CodeTypeOK, abci.CHECK_TX_TYPE_RECHECK)
	mockClient.On("CheckTxAsync", mock.Anything, mock.Anything).Return(rr2, nil).Once().After(mp.config.RecheckTimeout * 10)
	rr3 := newReqRes(txs[2], 1, abci.CHECK_TX_TYPE_RECHECK) // invalid tx
	mockClient.On("CheckTxAsync", mock.Anything, mock.Anything).Return(rr3, nil).Once()
	rr4 := newReqRes(txs[3], abci.CodeTypeOK, abci.CHECK_TX_TYPE_RECHECK)
	mockClient.On("CheckTxAsync", mock.Anything, mock.Anything).Return(rr4, nil).Once().After(mp.config.RecheckTimeout * 10)

	// On the async client, the callbacks are invoked when flushing the connection. The app replies
	// to the request for the first tx (valid) and for the third tx (invalid), so the callback is
	// invoked twice. The app does not reply to the requests for the second and fourth txs, so the
	// callback is not invoked on these two cases.
	mockClient.On("Flush", mock.Anything).Run(func(_ mock.Arguments) {
		rr1.InvokeCallback()
		rr3.InvokeCallback()
	}).Return(nil)

	// mp.recheck.done() should be true only before and after calling recheckTxs.
	mp.recheckTxs()
	require.True(t, mp.recheck.done())
	require.False(t, mp.recheck.isRechecking.Load())
	require.Nil(t, mp.recheck.cursor)
	require.Equal(t, len(txs)-1, mp.Size()) // one invalid tx was removed
	require.Equal(t, int32(2), mp.recheck.numPendingTxs.Load())

	mockClient.AssertExpectations(t)
}

// This test used to cause a data race when rechecking (see https://github.com/cometbft/cometbft/issues/1827).
func TestMempoolRecheckRace(t *testing.T) {
	mp, cleanup := newMempoolWithAsyncConnection(t)
	defer cleanup()

	// Add a bunch of transactions to the mempool.
	var err error
	txs := newUniqueTxs(10)
	for _, tx := range txs {
		_, err = mp.CheckTx(tx, "")
		require.NoError(t, err)
	}

	// Update one transaction to force rechecking the rest.
	doUpdate(t, mp, 1, txs[:1])

	// Recheck has finished
	require.True(t, mp.recheck.done())
	require.Nil(t, mp.recheck.cursor)

	// Add again the same transaction that was updated. Recheck has finished so adding this tx
	// should not result in a data race on the variable recheck.cursor.
	_, err = mp.CheckTx(txs[:1][0], "")
	require.Equal(t, err, ErrTxInCache)
	require.Zero(t, mp.recheck.numPendingTxs.Load())
}

// Test adding transactions while a concurrent routine reaps txs and updates the mempool, simulating
// the consensus module, when using an async ABCI client.
func TestMempoolConcurrentCheckTxAndUpdate(t *testing.T) {
	mp, cleanup := newMempoolWithAsyncConnection(t)
	defer cleanup()

	maxHeight := 100
	var wg sync.WaitGroup
	wg.Add(1)

	// A process that continuously reaps and update the mempool, simulating creation and committing
	// of blocks by the consensus module.
	go func() {
		defer wg.Done()

		time.Sleep(50 * time.Millisecond) // wait a bit to have some txs in mempool before starting updating
		for h := 1; h <= maxHeight; h++ {
			if mp.Size() == 0 {
				break
			}
			txs := mp.ReapMaxBytesMaxGas(100, -1)
			doUpdate(t, mp, int64(h), txs)
		}
	}()

	// Concurrently, add transactions (one per height).
	for h := 1; h <= maxHeight; h++ {
		_, err := mp.CheckTx(kvstore.NewTxFromID(h), "")
		require.NoError(t, err)
	}

	wg.Wait()

	// All added transactions should have been removed from the mempool.
	require.Zero(t, mp.Size())
}

func newMempoolWithAsyncConnection(tb testing.TB) (*CListMempool, cleanupFunc) {
	tb.Helper()
	sockPath := fmt.Sprintf("unix:///tmp/echo_%v.sock", cmtrand.Str(6))
	app := kvstore.NewInMemoryApplication()
	server := newRemoteApp(tb, sockPath, app)
	tb.Cleanup(func() {
		if err := server.Stop(); err != nil {
			tb.Error(err)
		}
	})
	cfg := test.ResetTestRoot("mempool_test")
	return newMempoolWithAppAndConfig(proxy.NewRemoteClientCreator(sockPath, "socket", true), cfg)
}

// caller must close server.
func newRemoteApp(tb testing.TB, addr string, app abci.Application) service.Service {
	tb.Helper()
	_, err := abciclient.NewClient(addr, "socket", true)
	require.NoError(tb, err)

	// Start server
	server := abciserver.NewSocketServer(addr, app)
	server.SetLogger(log.TestingLogger().With("module", "abci-server"))
	if err := server.Start(); err != nil {
		tb.Fatalf("Error starting socket server: %v", err.Error())
	}

	return server
}

func newReqRes(tx types.Tx, code uint32, requestType abci.CheckTxType) *abciclient.ReqRes {
	reqRes := abciclient.NewReqRes(abci.ToCheckTxRequest(&abci.CheckTxRequest{Tx: tx, Type: requestType}))
	reqRes.Response = abci.ToCheckTxResponse(&abci.CheckTxResponse{Code: code})
	return reqRes
}

func newReqResWithLanes(tx types.Tx, code uint32, requestType abci.CheckTxType, lane uint32) *abciclient.ReqRes {
	reqRes := abciclient.NewReqRes(abci.ToCheckTxRequest(&abci.CheckTxRequest{Tx: tx, Type: requestType}))
	reqRes.Response = abci.ToCheckTxResponse(&abci.CheckTxResponse{Code: code, Lane: lane})
	return reqRes
}

func abciResponses(n int, code uint32) []*abci.ExecTxResult {
	responses := make([]*abci.ExecTxResult, 0, n)
	for i := 0; i < n; i++ {
		responses = append(responses, &abci.ExecTxResult{Code: code})
	}
	return responses
}

func doUpdate(tb testing.TB, mp Mempool, height int64, txs []types.Tx) {
	tb.Helper()
	mp.PreUpdate()
	mp.Lock()
	err := mp.FlushAppConn()
	require.NoError(tb, err)
	err = mp.Update(height, txs, abciResponses(len(txs), abci.CodeTypeOK), nil, nil)
	require.NoError(tb, err)
	mp.Unlock()
}<|MERGE_RESOLUTION|>--- conflicted
+++ resolved
@@ -200,11 +200,7 @@
 
 	// Ensure gas calculation behaves as expected
 	addRandomTxs(t, mp, 1)
-<<<<<<< HEAD
-	iter := NewBlockingIterator(context.Background(), mp)
-=======
 	iter := NewBlockingIterator(context.Background(), mp, t.Name())
->>>>>>> edbe162e
 	tx0 := <-iter.WaitNextCh()
 	require.NotNil(t, tx0)
 	require.Equal(t, tx0.GasWanted(), int64(1), "transactions gas was set incorrectly")

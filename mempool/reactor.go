--- conflicted
+++ resolved
@@ -187,23 +187,16 @@
 		for _, tx := range protoTxs {
 			ntx := types.Tx(tx)
 			err = memR.mempool.CheckTx(ntx, nil, txInfo)
-<<<<<<< HEAD
-			if errors.Is(err, ErrTxInCache) {
-				// memR.Logger.Debug("Tx already exists in cache", "tx", ntx.String())
-			} else if err != nil {
-				memR.Logger.Info("Could not check tx", "tx", ntx.String(), "err", err)
-=======
 			if err != nil {
 				switch {
 				case errors.Is(err, ErrTxInCache):
-					memR.Logger.Debug("Tx already exists in cache", "tx", ntx.String())
+					// memR.Logger.Debug("Tx already exists in cache", "tx", ntx.String())
 				case errors.As(err, &ErrMempoolIsFull{}):
 					// using debug level to avoid flooding when traffic is high
-					memR.Logger.Debug(err.Error())
+					// memR.Logger.Debug(err.Error())
 				default:
 					memR.Logger.Info("Could not check tx", "tx", ntx.String(), "err", err)
 				}
->>>>>>> cf7836ad
 			}
 		}
 	}

--- conflicted
+++ resolved
@@ -123,11 +123,7 @@
 	require.NoError(t, err)
 
 	// default config uses the kvstore app
-<<<<<<< HEAD
-	var appVersion = kvstore.AppVersion
-=======
-	appVersion := kvstore.ProtocolVersion
->>>>>>> c67d2f78
+	appVersion := kvstore.AppVersion
 
 	// check version is set in state
 	state, err := n.stateStore.Load()
